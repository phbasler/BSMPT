--- conflicted
+++ resolved
@@ -16,16 +16,12 @@
           Models
           Utility
           TestCompares
-<<<<<<< HEAD
           ThermalFunctions
           BounceSolution
           TransitionTracer
           GW)
-target_compile_features(GenericTests PUBLIC cxx_std_14)
-=======
           ThermalFunctions)
 target_compile_features(GenericTests PUBLIC cxx_std_17)
->>>>>>> 829317ff
 
 include(Catch)
 catch_discover_tests(GenericTests)
