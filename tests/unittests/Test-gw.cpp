// SPDX-FileCopyrightText: 2024 Lisa Biermann, Margarete Mühlleitner, Rui
// Santos, João Viana
//
// SPDX-License-Identifier: GPL-3.0-or-later

#include <catch2/catch_approx.hpp>
#include <catch2/catch_test_macros.hpp>
#include <catch2/generators/catch_generators.hpp>

using Approx = Catch::Approx;

#include <BSMPT/bounce_solution/action_calculation.h>
#include <BSMPT/gravitational_waves/gw.h>
#include <BSMPT/minimizer/Minimizer.h>
#include <BSMPT/minimum_tracer/minimum_tracer.h>
#include <BSMPT/models/ClassPotentialOrigin.h> // for Class_Potential_Origin
#include <BSMPT/models/IncludeAllModels.h>
#include <BSMPT/models/modeltests/ModelTestfunctions.h>
#include <BSMPT/transition_tracer/transition_tracer.h>
#include <BSMPT/utility/Logger.h> // for Logger Class
#include <fstream>
#include <gsl/gsl_sf_expint.h>

TEST_CASE("Test GetStatusEWSR", "[gw]")
{
  // Tests bounce solver with analytical derivative
  using namespace BSMPT;

  MinimumTracer MinTracer;
  REQUIRE(MinTracer.GetStatusEWSR(3) == StatusEWSR::EWSymRes);
  REQUIRE(MinTracer.GetStatusEWSR(2) == StatusEWSR::EWSymNonRes);
  REQUIRE(MinTracer.GetStatusEWSR(1) == StatusEWSR::FlatRegion);
  REQUIRE(MinTracer.GetStatusEWSR(0) == StatusEWSR::Failure);
  REQUIRE(MinTracer.GetStatusEWSR(-1) == StatusEWSR::NotBFB);
}

TEST_CASE("Test Create1DimGrid (point, k, low_value, high_value, nsteps)",
          "[gw]")
{
  using namespace BSMPT;

  auto grid                               = Create1DimGrid({1, 3}, 0, 0, 2, 4);
  std::vector<std::vector<double>> result = {
      {0, 3}, {0.5, 3}, {1, 3}, {1.5, 3}, {2.0, 3.0}};

  REQUIRE(grid == result);
}

TEST_CASE("Test Create1DimGrid (min_start,min_end,npoints)", "[gw] ")
{
  using namespace BSMPT;

  auto grid                               = Create1DimGrid({0, 3}, {2, 3}, 4);
  std::vector<std::vector<double>> result = {
      {0, 3}, {0.5, 3}, {1, 3}, {1.5, 3}, {2.0, 3.0}};

  REQUIRE(grid == result);
}

TEST_CASE("Test almost_the_same", "[gw]")
{
  using namespace BSMPT;

  REQUIRE(almost_the_same({0, 1}, {0, 0.991}, false, 0.01, 1e-5));
  REQUIRE(not almost_the_same({0, 1}, {0, 1.02}, false, 0.01, 1e-5));
  REQUIRE(not almost_the_same({0, 1}, {0, 0.991}, false, 0.01, 0));
}

TEST_CASE("Test I_alpha", "[gw]")
{
  // Tests bounce solver with analytical derivative
  using namespace BSMPT;

  BounceActionInt BACalc;

  REQUIRE(BACalc.BesselI(3, 1) == Approx(0.0221684249).epsilon(1e-8));
  REQUIRE(BACalc.BesselI(1, 3) == Approx(3.953370217).epsilon(1e-8));
  REQUIRE(BACalc.BesselI(1, 1.5) == Approx(0.9816664285779).epsilon(1e-8));
}

TEST_CASE("Test J_1", "[gw]")
{
  // Tests bounce solver with analytical derivative
  using namespace BSMPT;

  BounceActionInt BACalc;

  REQUIRE(BACalc.BesselJ(1) == Approx(0.440050585744).epsilon(1e-8));
  REQUIRE(BACalc.BesselJ(3) == Approx(0.3390589585259).epsilon(1e-8));
  REQUIRE(BACalc.BesselJ(1.5) == Approx(0.5579365079).epsilon(1e-8));
}

TEST_CASE("Solve bounce equation with analytical derivative", "[gw]")
{
  // Tests bounce solver with analytical derivative
  using namespace BSMPT;
  std::function<double(std::vector<double>)> V = [&](std::vector<double> x)
  {
    double c  = 5;
    double fx = 0;
    double fy = 80;

    double r1 = x[0] * x[0] + c * x[1] * x[1];
    double r2 = c * pow(x[0] - 1, 2) + pow(x[1] - 1, 2);
    double r3 = fx * (0.25 * pow(x[0], 4) - pow(x[0], 3) / 3.);
    r3 += fy * (0.25 * pow(x[1], 4) - pow(x[1], 3) / 3.);

    return (r1 * r2 + r3);
  };

  std::function<std::vector<double>(std::vector<double>)> dV =
      [&](std::vector<double> l0)
  {
    int dim = 2;
    std::vector<double> result(dim);
    result = {2 * l0[0] * (5 * pow(-1 + l0[0], 2) + pow(-1 + l0[1], 2)) +
                  10 * (-1 + l0[0]) * (pow(l0[0], 2) + 5 * pow(l0[1], 2)),
              10 * (5 * pow(-1 + l0[0], 2) + pow(-1 + l0[1], 2)) * l0[1] +
                  2 * (-1 + l0[1]) * (pow(l0[0], 2) + 5 * pow(l0[1], 2)) +
                  80 * (-1. * pow(l0[1], 2) + 1. * pow(l0[1], 3))};
    return result;
  };

  std::vector<double> FalseVacuum = {0, 0};
  std::vector<double> TrueVacuum  = {1, 1};

  std::vector<std::vector<double>> path = {TrueVacuum, FalseVacuum};

  BounceActionInt bc(path, TrueVacuum, FalseVacuum, V, dV, 0, 6);
  bc.CalculateAction();

  REQUIRE(bc.Action == Approx(4.5011952256).epsilon(5e-2));
}

TEST_CASE(
    "Solve bounce equation with analytical derivative and Alpha = 3 (T = 0)",
    "[gw]")
{
  // Tests bounce solver with analytical derivative
  using namespace BSMPT;
  std::function<double(std::vector<double>)> V = [&](std::vector<double> x)
  {
    double c  = 5;
    double fx = 0;
    double fy = 80;

    double r1 = x[0] * x[0] + c * x[1] * x[1];
    double r2 = c * pow(x[0] - 1, 2) + pow(x[1] - 1, 2);
    double r3 = fx * (0.25 * pow(x[0], 4) - pow(x[0], 3) / 3.);
    r3 += fy * (0.25 * pow(x[1], 4) - pow(x[1], 3) / 3.);

    return (r1 * r2 + r3);
  };

  std::function<std::vector<double>(std::vector<double>)> dV =
      [&](std::vector<double> l0)
  {
    int dim = 2;
    std::vector<double> result(dim);
    result = {2 * l0[0] * (5 * pow(-1 + l0[0], 2) + pow(-1 + l0[1], 2)) +
                  10 * (-1 + l0[0]) * (pow(l0[0], 2) + 5 * pow(l0[1], 2)),
              10 * (5 * pow(-1 + l0[0], 2) + pow(-1 + l0[1], 2)) * l0[1] +
                  2 * (-1 + l0[1]) * (pow(l0[0], 2) + 5 * pow(l0[1], 2)) +
                  80 * (-1. * pow(l0[1], 2) + 1. * pow(l0[1], 3))};
    return result;
  };

  std::vector<double> FalseVacuum = {0, 0};
  std::vector<double> TrueVacuum  = {1, 1};

  std::vector<std::vector<double>> path = {TrueVacuum, FalseVacuum};

  BounceActionInt bc(path, TrueVacuum, FalseVacuum, V, 0, 6);
  bc.Alpha = 3;
  bc.CalculateAction();

  REQUIRE(bc.Action == Approx(13.3129767888).epsilon(5e-2));
}

TEST_CASE("Solve bounce equation with numerical derivative", "[gw]")
{
  // Tests bounce solver with numerical derivative
  using namespace BSMPT;

  std::function<double(std::vector<double>)> V = [&](std::vector<double> x)
  {
    double c  = 5;
    double fx = 0;
    double fy = 80;

    double r1 = x[0] * x[0] + c * x[1] * x[1];
    double r2 = c * pow(x[0] - 1, 2) + pow(x[1] - 1, 2);
    double r3 = fx * (0.25 * pow(x[0], 4) - pow(x[0], 3) / 3.);
    r3 += fy * (0.25 * pow(x[1], 4) - pow(x[1], 3) / 3.);

    return (r1 * r2 + r3);
  };

  std::vector<double> FalseVacuum = {0, 0};
  std::vector<double> TrueVacuum  = {1, 1};

  std::vector<std::vector<double>> path = {TrueVacuum, FalseVacuum};

  BounceActionInt bc(path, TrueVacuum, FalseVacuum, V, 0, 6);
  bc.CalculateAction();

  REQUIRE(bc.Action == Approx(4.5011952256).epsilon(5e-2));
}

TEST_CASE("Solve bounce equation with numerical derivative and displaced "
          "potential in VEV space",
          "[gw]")
{
  // Tests bounce solver with numerical derivative and displaced potential in
  // the VEV space
  using namespace BSMPT;

  double disp_0 = 1;
  double disp_1 = 1;

  std::function<double(std::vector<double>)> V = [&](std::vector<double> x)
  {
    x[0] += disp_0;
    x[1] += disp_1;

    double c  = 5;
    double fx = 0;
    double fy = 80;

    double r1 = x[0] * x[0] + c * x[1] * x[1];
    double r2 = c * pow(x[0] - 1, 2) + pow(x[1] - 1, 2);
    double r3 = fx * (0.25 * pow(x[0], 4) - pow(x[0], 3) / 3.);
    r3 += fy * (0.25 * pow(x[1], 4) - pow(x[1], 3) / 3.);

    return (r1 * r2 + r3);
  };

  std::vector<double> FalseVacuum = {0, 0};
  std::vector<double> TrueVacuum  = {1, 1};

  FalseVacuum[0] -= disp_0;
  FalseVacuum[1] -= disp_1;

  TrueVacuum[0] -= disp_0;
  TrueVacuum[1] -= disp_1;

  std::vector<std::vector<double>> path = {TrueVacuum, FalseVacuum};

  BounceActionInt bc(path, TrueVacuum, FalseVacuum, V, 0, 6);

  bc.CalculateAction();

  REQUIRE(bc.Action == Approx(4.5011952256).epsilon(5e-2));
}

TEST_CASE("Solve bounce equation with numerical derivative and displaced "
          "potential in energy",
          "[gw]")
{
  // Tests bounce solver with numerical derivative and displaced potential in
  // the VEV space
  using namespace BSMPT;

  double disp_V = 1;

  std::function<double(std::vector<double>)> V = [&](std::vector<double> x)
  {
    double c  = 5;
    double fx = 0;
    double fy = 80;

    double r1 = x[0] * x[0] + c * x[1] * x[1];
    double r2 = c * pow(x[0] - 1, 2) + pow(x[1] - 1, 2);
    double r3 = fx * (0.25 * pow(x[0], 4) - pow(x[0], 3) / 3.);
    r3 += fy * (0.25 * pow(x[1], 4) - pow(x[1], 3) / 3.);

    return ((r1 * r2 + r3) - disp_V);
  };

  std::vector<double> FalseVacuum = {0, 0};
  std::vector<double> TrueVacuum  = {1, 1};

  std::vector<std::vector<double>> path = {TrueVacuum, FalseVacuum};

  BounceActionInt bc(path, TrueVacuum, FalseVacuum, V, 0, 6);

  bc.CalculateAction();

  REQUIRE(bc.Action == Approx(4.5011952256).epsilon(5e-2));
}

TEST_CASE("Solve bounce equation with numerical derivative and displaced "
          "potential in VEV space and in energy",
          "[gw]")
{
  // Tests bounce solver with numerical derivative and displaced potential in
  // the VEV space
  using namespace BSMPT;

  double disp_0 = 1;
  double disp_1 = 1;
  double disp_V = 1;

  std::function<double(std::vector<double>)> V = [&](std::vector<double> x)
  {
    x[0] += disp_0;
    x[1] += disp_1;

    double c  = 5;
    double fx = 0;
    double fy = 80;

    double r1 = x[0] * x[0] + c * x[1] * x[1];
    double r2 = c * pow(x[0] - 1, 2) + pow(x[1] - 1, 2);
    double r3 = fx * (0.25 * pow(x[0], 4) - pow(x[0], 3) / 3.);
    r3 += fy * (0.25 * pow(x[1], 4) - pow(x[1], 3) / 3.);

    return (r1 * r2 + r3) - disp_V;
  };

  std::vector<double> FalseVacuum = {0, 0};
  std::vector<double> TrueVacuum  = {1, 1};

  FalseVacuum[0] -= disp_0;
  FalseVacuum[1] -= disp_1;

  TrueVacuum[0] -= disp_0;
  TrueVacuum[1] -= disp_1;

  std::vector<std::vector<double>> path = {TrueVacuum, FalseVacuum};

  BounceActionInt bc(path, TrueVacuum, FalseVacuum, V, 0, 6);

  bc.CalculateAction();

  REQUIRE(bc.Action == Approx(4.5011952256).epsilon(5e-2));
}

TEST_CASE("Solve bounce equation with numerical derivative thin walled", "[gw]")
{
  // Tests bounce solver with numerical derivative
  using namespace BSMPT;
  std::function<double(std::vector<double>)> V = [&](std::vector<double> x)
  {
    double c  = 5;
    double fx = 0;
    double fy = 2.;

    double r1 = x[0] * x[0] + c * x[1] * x[1];
    double r2 = c * pow(x[0] - 1, 2) + pow(x[1] - 1, 2);
    double r3 = fx * (0.25 * pow(x[0], 4) - pow(x[0], 3) / 3.);
    r3 += fy * (0.25 * pow(x[1], 4) - pow(x[1], 3) / 3.);

    return (r1 * r2 + r3);
  };

  std::vector<double> FalseVacuum = {0, 0};
  std::vector<double> TrueVacuum  = {1, 1};

  std::vector<std::vector<double>> path = {TrueVacuum, FalseVacuum};

  BounceActionInt bc(path, TrueVacuum, FalseVacuum, V, 0, 6);

  bc.CalculateAction();

  REQUIRE(bc.Action == Approx(1946.3823079011).epsilon(5e-2));
}

TEST_CASE("Catch if path if backwards on the bounce solver", "[gw]")
{
  // Tests bounce solver with numerical derivative
  using namespace BSMPT;
  std::function<double(std::vector<double>)> V = [&](std::vector<double> x)
  {
    double c  = 5;
    double fx = 0;
    double fy = 80.;

    double r1 = x[0] * x[0] + c * x[1] * x[1];
    double r2 = c * pow(x[0] - 1, 2) + pow(x[1] - 1, 2);
    double r3 = fx * (0.25 * pow(x[0], 4) - pow(x[0], 3) / 3.);
    r3 += fy * (0.25 * pow(x[1], 4) - pow(x[1], 3) / 3.);

    return (r1 * r2 + r3);
  };

  std::vector<double> TrueVacuum  = {0, 0};
  std::vector<double> FalseVacuum = {1, 1};

  std::vector<std::vector<double>> path = {TrueVacuum, FalseVacuum};

  BounceActionInt bc(path, TrueVacuum, FalseVacuum, V, 0, 6);

  bc.CalculateAction();

  REQUIRE(BSMPT::BounceActionInt::ActionStatus::BackwardsPropagationFailed ==
          bc.StateOfBounceActionInt);
}

TEST_CASE("Checking phase tracking for SM", "[gw]")
{
  const std::vector<double> example_point_SM{
      /* muSq = */ -7823.7540500000005,
      /* lambda = */ 0.12905349405143487};

  using namespace BSMPT;
  const auto SMConstants = GetSMConstants();
  std::shared_ptr<BSMPT::Class_Potential_Origin> modelPointer =
      ModelID::FChoose(ModelID::ModelIDs::SM, SMConstants);
  modelPointer->initModel(example_point_SM);

  std::shared_ptr<MinimumTracer> MinTracer(
      new MinimumTracer(modelPointer, Minimizer::WhichMinimizerDefault, false));
  Vacuum vac(0, 300, MinTracer, modelPointer, -1, 10, true);

  REQUIRE(vac.PhasesList.size() == 2);
}

TEST_CASE("Checking phase tracking for BP1 - Mode auto", "[gw]")
{
  const std::vector<double> example_point_R2HDM{
      /* lambda_1 = */ 6.9309437685026,
      /* lambda_2 = */ 0.26305141403285998,
      /* lambda_3 = */ 1.2865950045595,
      /* lambda_4 = */ 4.7721306931875001,
      /* lambda_5 = */ 4.7275722046239004,
      /* m_{12}^2 = */ 18933.440789693999,
      /* tan(beta) = */ 16.577896825227999,
      /* Yukawa Type = */ 1};

  using namespace BSMPT;
  const auto SMConstants = GetSMConstants();
  std::shared_ptr<BSMPT::Class_Potential_Origin> modelPointer =
      ModelID::FChoose(ModelID::ModelIDs::R2HDM, SMConstants);
  modelPointer->initModel(example_point_R2HDM);

  std::shared_ptr<MinimumTracer> MinTracer(
      new MinimumTracer(modelPointer, Minimizer::WhichMinimizerDefault, false));
  Vacuum vac(0, 300, MinTracer, modelPointer, -1, 10, true);

  REQUIRE(vac.PhasesList.size() == 2);
}

TEST_CASE("Checking phase tracking for BP1 - Mode 0", "[gw]")
{
  const std::vector<double> example_point_R2HDM{
      /* lambda_1 = */ 6.9309437685026,
      /* lambda_2 = */ 0.26305141403285998,
      /* lambda_3 = */ 1.2865950045595,
      /* lambda_4 = */ 4.7721306931875001,
      /* lambda_5 = */ 4.7275722046239004,
      /* m_{12}^2 = */ 18933.440789693999,
      /* tan(beta) = */ 16.577896825227999,
      /* Yukawa Type = */ 1};

  using namespace BSMPT;
  const auto SMConstants = GetSMConstants();
  std::shared_ptr<BSMPT::Class_Potential_Origin> modelPointer =
      ModelID::FChoose(ModelID::ModelIDs::R2HDM, SMConstants);
  modelPointer->initModel(example_point_R2HDM);

  std::shared_ptr<MinimumTracer> MinTracer(
      new MinimumTracer(modelPointer, Minimizer::WhichMinimizerDefault, false));
  Vacuum vac(0, 300, MinTracer, modelPointer, 0, 10, true);

  REQUIRE(vac.PhasesList.size() == 2);
}

TEST_CASE("Checking phase tracking for BP1 - Mode 1", "[gw]")
{
  const std::vector<double> example_point_R2HDM{
      /* lambda_1 = */ 6.9309437685026,
      /* lambda_2 = */ 0.26305141403285998,
      /* lambda_3 = */ 1.2865950045595,
      /* lambda_4 = */ 4.7721306931875001,
      /* lambda_5 = */ 4.7275722046239004,
      /* m_{12}^2 = */ 18933.440789693999,
      /* tan(beta) = */ 16.577896825227999,
      /* Yukawa Type = */ 1};

  using namespace BSMPT;
  const auto SMConstants = GetSMConstants();
  std::shared_ptr<BSMPT::Class_Potential_Origin> modelPointer =
      ModelID::FChoose(ModelID::ModelIDs::R2HDM, SMConstants);
  modelPointer->initModel(example_point_R2HDM);

  std::shared_ptr<MinimumTracer> MinTracer(
      new MinimumTracer(modelPointer, Minimizer::WhichMinimizerDefault, false));
  Vacuum vac(0, 300, MinTracer, modelPointer, 1, 10, true);

  REQUIRE(vac.PhasesList.size() == 2);
}
TEST_CASE("Checking phase tracking for BP1 - Mode 2", "[gw]")
{
  const std::vector<double> example_point_R2HDM{
      /* lambda_1 = */ 6.9309437685026,
      /* lambda_2 = */ 0.26305141403285998,
      /* lambda_3 = */ 1.2865950045595,
      /* lambda_4 = */ 4.7721306931875001,
      /* lambda_5 = */ 4.7275722046239004,
      /* m_{12}^2 = */ 18933.440789693999,
      /* tan(beta) = */ 16.577896825227999,
      /* Yukawa Type = */ 1};

  using namespace BSMPT;
  const auto SMConstants = GetSMConstants();
  std::shared_ptr<BSMPT::Class_Potential_Origin> modelPointer =
      ModelID::FChoose(ModelID::ModelIDs::R2HDM, SMConstants);
  modelPointer->initModel(example_point_R2HDM);

  std::shared_ptr<MinimumTracer> MinTracer(
      new MinimumTracer(modelPointer, Minimizer::WhichMinimizerDefault, false));
  Vacuum vac(0, 300, MinTracer, modelPointer, 2, 10, true);

  REQUIRE(vac.PhasesList.size() == 2);
}

TEST_CASE("Checking phase tracking for BP2 - Mode auto", "[gw]")
{
  const std::vector<double> example_point_R2HDM{
      /* lambda_1 = */ 6.8467197321288999,
      /* lambda_2 = */ 0.25889890874393001,
      /* lambda_3 = */ 1.4661775278406,
      /* lambda_4 = */ 4.4975594646125998,
      /* lambda_5 = */ 4.4503516057569996,
      /* m_{12}^2 = */ 6629.9728323804002,
      /* tan(beta) = */ 45.319927369307997,
      /* Yukawa Type = */ 1};

  using namespace BSMPT;
  const auto SMConstants = GetSMConstants();
  std::shared_ptr<BSMPT::Class_Potential_Origin> modelPointer =
      ModelID::FChoose(ModelID::ModelIDs::R2HDM, SMConstants);
  modelPointer->initModel(example_point_R2HDM);

  std::shared_ptr<MinimumTracer> MinTracer(
      new MinimumTracer(modelPointer, Minimizer::WhichMinimizerDefault, false));
  Vacuum vac(0, 300, MinTracer, modelPointer, -1, 10, true);

  REQUIRE(vac.PhasesList.size() == 2);
}

TEST_CASE("Checking phase tracking for BP2 - Mode 0", "[gw]")
{
  const std::vector<double> example_point_R2HDM{
      /* lambda_1 = */ 6.8467197321288999,
      /* lambda_2 = */ 0.25889890874393001,
      /* lambda_3 = */ 1.4661775278406,
      /* lambda_4 = */ 4.4975594646125998,
      /* lambda_5 = */ 4.4503516057569996,
      /* m_{12}^2 = */ 6629.9728323804002,
      /* tan(beta) = */ 45.319927369307997,
      /* Yukawa Type = */ 1};

  using namespace BSMPT;
  const auto SMConstants = GetSMConstants();
  std::shared_ptr<BSMPT::Class_Potential_Origin> modelPointer =
      ModelID::FChoose(ModelID::ModelIDs::R2HDM, SMConstants);
  modelPointer->initModel(example_point_R2HDM);

  std::shared_ptr<MinimumTracer> MinTracer(
      new MinimumTracer(modelPointer, Minimizer::WhichMinimizerDefault, false));
  Vacuum vac(0, 300, MinTracer, modelPointer, 0, 10, true);

  REQUIRE(vac.PhasesList.size() == 2);
}

TEST_CASE("Checking phase tracking for BP2 - Mode 1", "[gw]")
{
  const std::vector<double> example_point_R2HDM{
      /* lambda_1 = */ 6.8467197321288999,
      /* lambda_2 = */ 0.25889890874393001,
      /* lambda_3 = */ 1.4661775278406,
      /* lambda_4 = */ 4.4975594646125998,
      /* lambda_5 = */ 4.4503516057569996,
      /* m_{12}^2 = */ 6629.9728323804002,
      /* tan(beta) = */ 45.319927369307997,
      /* Yukawa Type = */ 1};

  using namespace BSMPT;
  const auto SMConstants = GetSMConstants();
  std::shared_ptr<BSMPT::Class_Potential_Origin> modelPointer =
      ModelID::FChoose(ModelID::ModelIDs::R2HDM, SMConstants);
  modelPointer->initModel(example_point_R2HDM);

  std::shared_ptr<MinimumTracer> MinTracer(
      new MinimumTracer(modelPointer, Minimizer::WhichMinimizerDefault, false));
  Vacuum vac(0, 300, MinTracer, modelPointer, 0, 10, true);

  REQUIRE(vac.PhasesList.size() == 2);
}

TEST_CASE("Checking phase tracking for BP2 - Mode 2", "[gw]")
{
  const std::vector<double> example_point_R2HDM{
      /* lambda_1 = */ 6.8467197321288999,
      /* lambda_2 = */ 0.25889890874393001,
      /* lambda_3 = */ 1.4661775278406,
      /* lambda_4 = */ 4.4975594646125998,
      /* lambda_5 = */ 4.4503516057569996,
      /* m_{12}^2 = */ 6629.9728323804002,
      /* tan(beta) = */ 45.319927369307997,
      /* Yukawa Type = */ 1};

  using namespace BSMPT;
  const auto SMConstants = GetSMConstants();
  std::shared_ptr<BSMPT::Class_Potential_Origin> modelPointer =
      ModelID::FChoose(ModelID::ModelIDs::R2HDM, SMConstants);
  modelPointer->initModel(example_point_R2HDM);

  std::shared_ptr<MinimumTracer> MinTracer(
      new MinimumTracer(modelPointer, Minimizer::WhichMinimizerDefault, false));
  Vacuum vac(0, 300, MinTracer, modelPointer, 0, 10, true);

  REQUIRE(vac.PhasesList.size() == 2);
}

TEST_CASE("Checking phase tracking for BP3 with Mode 0", "[gw]")
{
  const std::vector<double> example_point_CXSM{/* v = */ 245.34120667410863,
                                               /* vs = */ 0,
                                               /* va = */ 0,
                                               /* msq = */ -15650,
                                               /* lambda = */ 0.52,
                                               /* delta2 = */ 0.55,
                                               /* b2 = */ -8859,
                                               /* d2 = */ 0.5,
                                               /* Reb1 = */ 0,
                                               /* Imb1 = */ 0,
                                               /* Rea1 = */ 0,
                                               /* Ima1 = */ 0};

  using namespace BSMPT;
  const auto SMConstants = GetSMConstants();
  std::shared_ptr<BSMPT::Class_Potential_Origin> modelPointer =
      ModelID::FChoose(ModelID::ModelIDs::CXSM, SMConstants);
  modelPointer->initModel(example_point_CXSM);

  std::shared_ptr<MinimumTracer> MinTracer(
      new MinimumTracer(modelPointer, Minimizer::WhichMinimizerDefault, false));
  Vacuum vac(0, 300, MinTracer, modelPointer, 0, 10, true);

  REQUIRE(vac.PhasesList.size() == 2);
}

TEST_CASE("Checking phase tracking for SM with Mode 1", "[gw]")
{
  const std::vector<double> example_point_SM{
      /* muSq = */ -7823.7540500000005,
      /* lambda = */ 0.12905349405143487};

  using namespace BSMPT;
  // Check the ASCIIPlotter
  SetLogger({"--logginglevel::mintracerdetailed=true"});
  const auto SMConstants = GetSMConstants();
  std::shared_ptr<BSMPT::Class_Potential_Origin> modelPointer =
      ModelID::FChoose(ModelID::ModelIDs::SM, SMConstants);
  modelPointer->initModel(example_point_SM);

  std::shared_ptr<MinimumTracer> MinTracer(
      new MinimumTracer(modelPointer, Minimizer::WhichMinimizerDefault, false));
  Vacuum vac(0, 300, MinTracer, modelPointer, 1, 10, true);
  SetLogger({"--logginglevel::mintracerdetailed=false"});

  REQUIRE(vac.PhasesList.size() == 2);
}

TEST_CASE("Checking phase tracking for SM with Mode 2", "[gw]")
{
  const std::vector<double> example_point_SM{
      /* muSq = */ -7823.7540500000005,
      /* lambda = */ 0.12905349405143487};

  using namespace BSMPT;
  const auto SMConstants = GetSMConstants();
  std::shared_ptr<BSMPT::Class_Potential_Origin> modelPointer =
      ModelID::FChoose(ModelID::ModelIDs::SM, SMConstants);
  modelPointer->initModel(example_point_SM);

  std::shared_ptr<MinimumTracer> MinTracer(
      new MinimumTracer(modelPointer, Minimizer::WhichMinimizerDefault, false));
  Vacuum vac(0, 300, MinTracer, modelPointer, 2, 10, true);

  REQUIRE(vac.PhasesList.size() == 2);
}

<<<<<<< HEAD
TEST_CASE("Check maximal thermal mass squared over temperature ratio")
=======
TEST_CASE("Check calculation of Chapman-Jouget velocity", "[gw]")
{
  const std::vector<double> example_point_SM{
      /* muSq = */ -7823.7540500000005,
      /* lambda = */ 0.12905349405143487};

  using namespace BSMPT;
  const auto SMConstants = GetSMConstants();
  std::shared_ptr<BSMPT::Class_Potential_Origin> modelPointer =
      ModelID::FChoose(ModelID::ModelIDs::SM, SMConstants);
  modelPointer->initModel(example_point_SM);

  user_input input;
  input.modelPointer   = modelPointer;
  input.gw_calculation = true;
  TransitionTracer trans(input);
  trans.ListBounceSolution.at(0).SetAndCalculateGWParameters(
      TransitionTemperature::Percolation);

  REQUIRE(0.583037 ==
          Approx(trans.ListBounceSolution.at(0).GetChapmanJougetVelocity())
              .epsilon(1e-2));
}

TEST_CASE("Check calculation of reheating temperature", "[gw]")
{
  const std::vector<double> example_point_SM{
      /* muSq = */ -7823.7540500000005,
      /* lambda = */ 0.12905349405143487};

  using namespace BSMPT;
  const auto SMConstants = GetSMConstants();
  std::shared_ptr<BSMPT::Class_Potential_Origin> modelPointer =
      ModelID::FChoose(ModelID::ModelIDs::SM, SMConstants);
  modelPointer->initModel(example_point_SM);

  user_input input;
  input.modelPointer   = modelPointer;
  input.gw_calculation = true;
  TransitionTracer trans(input);
  trans.ListBounceSolution.at(0).SetAndCalculateGWParameters(
      TransitionTemperature::Percolation);

  REQUIRE(
      159.07847220175202 ==
      Approx(trans.ListBounceSolution.at(0).GetReheatingTemp()).epsilon(1e-2));
}

TEST_CASE("Check maximal thermal mass squared over temperature ratio", "[gw]")
>>>>>>> db458d8a
{
  const std::vector<double> example_point_SM{
      /* muSq = */ -7823.7540500000005,
      /* lambda = */ 0.12905349405143487};

  using namespace BSMPT;
  const auto SMConstants = GetSMConstants();
  std::shared_ptr<BSMPT::Class_Potential_Origin> modelPointer =
      ModelID::FChoose(ModelID::ModelIDs::SM, SMConstants);
  modelPointer->initModel(example_point_SM);

  std::shared_ptr<MinimumTracer> MinTracer(
      new MinimumTracer(modelPointer, Minimizer::WhichMinimizerDefault, false));

  user_input input;
  input.modelPointer   = modelPointer;
  input.gw_calculation = true;
  TransitionTracer trans(input);
  trans.ListBounceSolution.at(0).CalculatePercolationTemp();

  auto output = trans.output_store;

  REQUIRE(0.781639 == Approx(trans.CheckMassRatio(
                                 input,
                                 output.vec_trans_data.at(0).crit_false_vev,
                                 output.vec_trans_data.at(0).crit_temp.value()))
                          .epsilon(1e-2));
  REQUIRE(0.781639 ==
          Approx(trans.CheckMassRatio(
                     input,
                     output.vec_trans_data.at(0).nucl_approx_false_vev,
                     output.vec_trans_data.at(0).nucl_approx_temp.value()))
              .epsilon(1e-2));
  REQUIRE(0.781639 == Approx(trans.CheckMassRatio(
                                 input,
                                 output.vec_trans_data.at(0).nucl_false_vev,
                                 output.vec_trans_data.at(0).nucl_temp.value()))
                          .epsilon(1e-2));
  REQUIRE(0.781639 == Approx(trans.CheckMassRatio(
                                 input,
                                 output.vec_trans_data.at(0).perc_false_vev,
                                 output.vec_trans_data.at(0).perc_temp.value()))
                          .epsilon(1e-2));
  REQUIRE(0.781639 ==
          Approx(trans.CheckMassRatio(
                     input,
                     output.vec_trans_data.at(0).compl_false_vev,
                     output.vec_trans_data.at(0).compl_temp.value()))
              .epsilon(1e-2));
}

<<<<<<< HEAD
=======
TEST_CASE("Check gstar implementation", "[gw]")
{
  const std::vector<double> example_point_CXSM{/* v = */ 245.34120667410863,
                                               /* vs = */ 0,
                                               /* va = */ 0,
                                               /* msq = */ -15650,
                                               /* lambda = */ 0.52,
                                               /* delta2 = */ 0.55,
                                               /* b2 = */ -8859,
                                               /* d2 = */ 0.5,
                                               /* Reb1 = */ 0,
                                               /* Imb1 = */ 0,
                                               /* Rea1 = */ 0,
                                               /* Ima1 = */ 0};

  using namespace BSMPT;
  const auto SMConstants = GetSMConstants();
  std::shared_ptr<BSMPT::Class_Potential_Origin> modelPointer =
      ModelID::FChoose(ModelID::ModelIDs::CXSM, SMConstants);
  modelPointer->initModel(example_point_CXSM);

  BounceSolution BASolution(modelPointer);
  BASolution.InitializeGstarProfile();
  REQUIRE(108.75 == Approx(BASolution.CalcGstarPureRad()).epsilon(1e-2));
  REQUIRE(108.75 == Approx(BASolution.GetGstar()).epsilon(1e-2));
  REQUIRE(108.75 == Approx(BASolution.GetGstar(1000)).epsilon(1e-2));
  REQUIRE(104.65 == Approx(BASolution.GetGstar(100)).epsilon(1e-2));
  REQUIRE(86.72 == Approx(BASolution.GetGstar(10)).epsilon(1e-2));
  REQUIRE(76.52 == Approx(BASolution.GetGstar(1)).epsilon(1e-2));
  REQUIRE(10.63 == Approx(BASolution.GetGstar(1e-3)).epsilon(1e-2));
  REQUIRE(3.366 == Approx(BASolution.GetGstar(1e-6)).epsilon(1e-2));
}

>>>>>>> db458d8a
TEST_CASE("Checking phase tracking and GW for BP3", "[gw]")
{
  const std::vector<double> example_point_CXSM{/* v = */ 245.34120667410863,
                                               /* vs = */ 0,
                                               /* va = */ 0,
                                               /* msq = */ -15650,
                                               /* lambda = */ 0.52,
                                               /* delta2 = */ 0.55,
                                               /* b2 = */ -8859,
                                               /* d2 = */ 0.5,
                                               /* Reb1 = */ 0,
                                               /* Imb1 = */ 0,
                                               /* Rea1 = */ 0,
                                               /* Ima1 = */ 0};

  using namespace BSMPT;
  const auto SMConstants = GetSMConstants();
  std::shared_ptr<BSMPT::Class_Potential_Origin> modelPointer =
      ModelID::FChoose(ModelID::ModelIDs::CXSM, SMConstants);
  modelPointer->initModel(example_point_CXSM);

  std::shared_ptr<MinimumTracer> MinTracer(
      new MinimumTracer(modelPointer, Minimizer::WhichMinimizerDefault, false));

  user_input input;
  input.modelPointer   = modelPointer;
  input.gw_calculation = true;
  TransitionTracer trans(input);
  trans.ListBounceSolution.at(0).SetAndCalculateGWParameters(
      TransitionTemperature::Percolation);

  auto output = trans.output_store;

  REQUIRE(126.0223716 ==
          Approx(output.vec_trans_data.at(0).crit_temp.value()).epsilon(1e-2));
  REQUIRE(121.0869527 ==
          Approx(output.vec_trans_data.at(0).nucl_approx_temp.value())
              .epsilon(1e-2));
  REQUIRE(121.212833 ==
          Approx(output.vec_trans_data.at(0).nucl_temp.value()).epsilon(1e-2));
  REQUIRE(120.7670659 ==
          Approx(output.vec_trans_data.at(0).perc_temp.value()).epsilon(1e-2));
  REQUIRE(120.7267244 ==
          Approx(output.vec_trans_data.at(0).compl_temp.value()).epsilon(1e-2));

  REQUIRE(0.0056735067 ==
          Approx(output.vec_gw_data.at(0).alpha.value()).epsilon(1e-2));
  REQUIRE(7658.8931 ==
          Approx(output.vec_gw_data.at(0).beta_over_H.value()).epsilon(1e-2));
  REQUIRE(0.0084807773 ==
          Approx(output.vec_gw_data.at(0).kappa_sw.value()).epsilon(1e-2));

  REQUIRE(0.01699469177 ==
          Approx(output.vec_gw_data.at(0).fb_col.value()).epsilon(1e-2));
  REQUIRE(0. ==
          Approx(output.vec_gw_data.at(0).omegab_col.value()).epsilon(1e-2));

  REQUIRE(0.007441950626 ==
          Approx(output.vec_gw_data.at(0).f1_sw.value()).epsilon(1e-2));
  REQUIRE(0.04661408636 ==
          Approx(output.vec_gw_data.at(0).f2_sw.value()).epsilon(1e-2));
  REQUIRE(9.481654892e-20 ==
          Approx(output.vec_gw_data.at(0).omega_2_sw.value()).epsilon(1e-2));

  REQUIRE(2.729908945e-05 ==
          Approx(output.vec_gw_data.at(0).f1_turb.value()).epsilon(1e-2));
  REQUIRE(0.08186145689 ==
          Approx(output.vec_gw_data.at(0).f2_turb.value()).epsilon(1e-2));
  REQUIRE(3.71764571e-25 ==
          Approx(output.vec_gw_data.at(0).omega_2_turb.value()).epsilon(1e-2));

  REQUIRE(0 == Approx(output.vec_gw_data.at(0).SNR_col.value()).epsilon(5e-2));
  REQUIRE(9.681903249e-08 ==
          Approx(output.vec_gw_data.at(0).SNR_sw.value()).epsilon(5e-2));
  REQUIRE(1.210536738e-12 ==
          Approx(output.vec_gw_data.at(0).SNR_turb.value()).epsilon(5e-2));
  REQUIRE(9.682005317e-08 ==
          Approx(output.vec_gw_data.at(0).SNR.value()).epsilon(5e-2));

  // Check different vwalls
  trans.ListBounceSolution.at(0).UserDefined_vwall = -1;
  trans.ListBounceSolution.at(0).SetAndCalculateGWParameters(
      TransitionTemperature::Percolation);
  REQUIRE(0.374931042806113 ==
          Approx(trans.ListBounceSolution.at(0).vwall).epsilon(1e-2));

  trans.ListBounceSolution.at(0).UserDefined_vwall = -2;
  trans.ListBounceSolution.at(0).SetAndCalculateGWParameters(
      TransitionTemperature::Percolation);
  REQUIRE(0.6539310662 ==
          Approx(trans.ListBounceSolution.at(0).vwall).epsilon(1e-2));
}

TEST_CASE("Checking phase tracking and GW for BP3 (low sample) and not "
          "transition temperature not set",
          "[gw]")
{
  const std::vector<double> example_point_CXSM{/* v = */ 245.34120667410863,
                                               /* vs = */ 0,
                                               /* va = */ 0,
                                               /* msq = */ -15650,
                                               /* lambda = */ 0.52,
                                               /* delta2 = */ 0.55,
                                               /* b2 = */ -8859,
                                               /* d2 = */ 0.5,
                                               /* Reb1 = */ 0,
                                               /* Imb1 = */ 0,
                                               /* Rea1 = */ 0,
                                               /* Ima1 = */ 0};

  using namespace BSMPT;
  const auto SMConstants = GetSMConstants();
  std::shared_ptr<BSMPT::Class_Potential_Origin> modelPointer =
      ModelID::FChoose(ModelID::ModelIDs::CXSM, SMConstants);
  modelPointer->initModel(example_point_CXSM);

  std::shared_ptr<MinimumTracer> MinTracer(
      new MinimumTracer(modelPointer, Minimizer::WhichMinimizerDefault, false));

  user_input input;
  input.modelPointer                        = modelPointer;
  input.gw_calculation                      = true;
  input.number_of_initial_scan_temperatures = 6;
  TransitionTracer trans(input);

  auto output = trans.output_store;

  REQUIRE(126.0223716 ==
          Approx(output.vec_trans_data.at(0).crit_temp.value()).epsilon(1e-2));
  REQUIRE(121.0869527 ==
          Approx(output.vec_trans_data.at(0).nucl_approx_temp.value())
              .epsilon(1e-2));
  REQUIRE(121.212833 ==
          Approx(output.vec_trans_data.at(0).nucl_temp.value()).epsilon(1e-2));
  REQUIRE(120.7670659 ==
          Approx(output.vec_trans_data.at(0).perc_temp.value()).epsilon(1e-2));
  REQUIRE(120.7267244 ==
          Approx(output.vec_trans_data.at(0).compl_temp.value()).epsilon(1e-2));

  REQUIRE(0.0056735067 ==
          Approx(output.vec_gw_data.at(0).alpha.value()).epsilon(1e-2));
  REQUIRE(7658.8931 ==
          Approx(output.vec_gw_data.at(0).beta_over_H.value()).epsilon(1e-2));
  REQUIRE(0.0084807773 ==
          Approx(output.vec_gw_data.at(0).kappa_sw.value()).epsilon(1e-2));

  REQUIRE(0.01699469177 ==
          Approx(output.vec_gw_data.at(0).fb_col.value()).epsilon(1e-2));
  REQUIRE(0. ==
          Approx(output.vec_gw_data.at(0).omegab_col.value()).epsilon(1e-2));

  REQUIRE(0.007441950626 ==
          Approx(output.vec_gw_data.at(0).f1_sw.value()).epsilon(1e-2));
  REQUIRE(0.04661408636 ==
          Approx(output.vec_gw_data.at(0).f2_sw.value()).epsilon(1e-2));
  REQUIRE(9.481654892e-20 ==
          Approx(output.vec_gw_data.at(0).omega_2_sw.value()).epsilon(1e-2));

  REQUIRE(2.729908945e-05 ==
          Approx(output.vec_gw_data.at(0).f1_turb.value()).epsilon(1e-2));
  REQUIRE(0.08186145689 ==
          Approx(output.vec_gw_data.at(0).f2_turb.value()).epsilon(1e-2));
  REQUIRE(3.71764571e-25 ==
          Approx(output.vec_gw_data.at(0).omega_2_turb.value()).epsilon(1e-2));

  REQUIRE(0 == Approx(output.vec_gw_data.at(0).SNR_col.value()).epsilon(5e-2));
  REQUIRE(9.681903249e-08 ==
          Approx(output.vec_gw_data.at(0).SNR_sw.value()).epsilon(5e-2));
  REQUIRE(1.210536738e-12 ==
          Approx(output.vec_gw_data.at(0).SNR_turb.value()).epsilon(5e-2));
  REQUIRE(9.682005317e-08 ==
          Approx(output.vec_gw_data.at(0).SNR.value()).epsilon(5e-2));

  // Check different vwalls
  trans.ListBounceSolution.at(0).UserDefined_vwall = -1;
  trans.ListBounceSolution.at(0).SetAndCalculateGWParameters(
      TransitionTemperature::Percolation);
  REQUIRE(0.374931042806113 ==
          Approx(trans.ListBounceSolution.at(0).vwall).epsilon(1e-2));

  trans.ListBounceSolution.at(0).UserDefined_vwall = -2;
  trans.ListBounceSolution.at(0).SetAndCalculateGWParameters(
      TransitionTemperature::Percolation);
  REQUIRE(0.6539310662 ==
          Approx(trans.ListBounceSolution.at(0).vwall).epsilon(1e-2));
}

TEST_CASE(
    "Checking phase tracking and GW for BP3 (low sample) (supposed to fail)",
    "[gw]")
{
  const std::vector<double> example_point_CXSM{/* v = */ 245.34120667410863,
                                               /* vs = */ 0,
                                               /* va = */ 0,
                                               /* msq = */ -15650,
                                               /* lambda = */ 0.52,
                                               /* delta2 = */ 0.55,
                                               /* b2 = */ -8859,
                                               /* d2 = */ 0.5,
                                               /* Reb1 = */ 0,
                                               /* Imb1 = */ 0,
                                               /* Rea1 = */ 0,
                                               /* Ima1 = */ 0};

  using namespace BSMPT;
  const auto SMConstants = GetSMConstants();
  std::shared_ptr<BSMPT::Class_Potential_Origin> modelPointer =
      ModelID::FChoose(ModelID::ModelIDs::CXSM, SMConstants);
  modelPointer->initModel(example_point_CXSM);

  std::shared_ptr<MinimumTracer> MinTracer(
      new MinimumTracer(modelPointer, Minimizer::WhichMinimizerDefault, false));

  user_input input;
  input.modelPointer   = modelPointer;
  input.gw_calculation = true;

  input.maxpathintegrations = 1;
  TransitionTracer trans(input);
  auto output = trans.output_store;

  REQUIRE(trans.ListBounceSolution.at(0).status_bounce_sol ==
          StatusGW::Failure);
  REQUIRE(126.0223716 ==
          Approx(output.vec_trans_data.at(0).crit_temp.value()).epsilon(1e-2));
  REQUIRE(not output.vec_trans_data.at(0).nucl_approx_temp.has_value());
  REQUIRE(not output.vec_trans_data.at(0).nucl_temp.has_value());
  REQUIRE(not output.vec_trans_data.at(0).perc_temp.has_value());
  REQUIRE(not output.vec_trans_data.at(0).compl_temp.has_value());
  REQUIRE(not output.vec_gw_data.at(0).alpha.has_value());
  REQUIRE(not output.vec_gw_data.at(0).beta_over_H.has_value());
  REQUIRE(not output.vec_gw_data.at(0).kappa_col.has_value());
  REQUIRE(not output.vec_gw_data.at(0).kappa_sw.has_value());
  REQUIRE(not output.vec_gw_data.at(0).fb_col.has_value());
  REQUIRE(not output.vec_gw_data.at(0).omegab_col.has_value());
  REQUIRE(not output.vec_gw_data.at(0).f1_sw.has_value());
  REQUIRE(not output.vec_gw_data.at(0).f2_sw.has_value());
  REQUIRE(not output.vec_gw_data.at(0).omega_2_sw.has_value());
  REQUIRE(not output.vec_gw_data.at(0).f1_turb.has_value());
  REQUIRE(not output.vec_gw_data.at(0).f2_turb.has_value());
  REQUIRE(not output.vec_gw_data.at(0).omega_2_turb.has_value());
  REQUIRE(not output.vec_gw_data.at(0).SNR_col.has_value());
  REQUIRE(not output.vec_gw_data.at(0).SNR_sw.has_value());
  REQUIRE(not output.vec_gw_data.at(0).SNR_turb.has_value());
  REQUIRE(not output.vec_gw_data.at(0).SNR.has_value());
}

TEST_CASE("Test for SO(3)", "[gw]")
{
  const std::vector<double> example_point_CXSM{/* v = */ 10,
                                               /* vs = */ 10,
                                               /* va = */ 10,
                                               /* msq = */ -100,
                                               /* lambda = */ 0,
                                               /* delta2 = */ 0,
                                               /* b2 = */ -100,
                                               /* d2 = */ 0,
                                               /* Reb1 = */ 0,
                                               /* Imb1 = */ 0,
                                               /* Rea1 = */ 0,
                                               /* Ima1 = */ 0};

  using namespace BSMPT;
  const auto SMConstants = GetSMConstants();
  std::shared_ptr<BSMPT::Class_Potential_Origin> modelPointer =
      ModelID::FChoose(ModelID::ModelIDs::CXSM, SMConstants);
  modelPointer->initModel(example_point_CXSM);
  std::shared_ptr<MinimumTracer> MinTracer(
      new MinimumTracer(modelPointer, Minimizer::WhichMinimizerDefault, false));
  MinTracer->FindFlatDirections();
  REQUIRE(MinTracer->flat_3D_dirs.size() == 1);
}

TEST_CASE("Test for EW symmetry restoration BP1", "[gw]")
{
  const std::vector<double> example_point_R2HDM{
      /* lambda_1 = */ 6.9309437685026,
      /* lambda_2 = */ 0.26305141403285998,
      /* lambda_3 = */ 1.2865950045595,
      /* lambda_4 = */ 4.7721306931875001,
      /* lambda_5 = */ 4.7275722046239004,
      /* m_{12}^2 = */ 18933.440789693999,
      /* tan(beta) = */ 16.577896825227999,
      /* Yukawa Type = */ 1};

  using namespace BSMPT;
  const auto SMConstants = GetSMConstants();
  std::shared_ptr<BSMPT::Class_Potential_Origin> modelPointer =
      ModelID::FChoose(ModelID::ModelIDs::R2HDM, SMConstants);
  modelPointer->initModel(example_point_R2HDM);
  std::shared_ptr<MinimumTracer> MinTracer(
      new MinimumTracer(modelPointer, Minimizer::WhichMinimizerDefault, false));
  REQUIRE(MinTracer->IsThereEWSymmetryRestoration() == -1);
}

TEST_CASE("Test for EW symmetry restoration BP2", "[gw]")
{
  const std::vector<double> example_point_R2HDM{
      /* lambda_1 = */ 6.8467197321288999,
      /* lambda_2 = */ 0.25889890874393001,
      /* lambda_3 = */ 1.4661775278406,
      /* lambda_4 = */ 4.4975594646125998,
      /* lambda_5 = */ 4.4503516057569996,
      /* m_{12}^2 = */ 6629.9728323804002,
      /* tan(beta) = */ 45.319927369307997,
      /* Yukawa Type = */ 1};
  using namespace BSMPT;
  using namespace BSMPT;
  const auto SMConstants = GetSMConstants();
  std::shared_ptr<BSMPT::Class_Potential_Origin> modelPointer =
      ModelID::FChoose(ModelID::ModelIDs::R2HDM, SMConstants);
  modelPointer->initModel(example_point_R2HDM);

  std::shared_ptr<MinimumTracer> MinTracer(
      new MinimumTracer(modelPointer, Minimizer::WhichMinimizerDefault, false));
  REQUIRE(MinTracer->IsThereEWSymmetryRestoration() == -1);
}

TEST_CASE("Test for EW symmetry restoration BP3", "[gw]")
{
  const std::vector<double> example_point_CXSM{/* v = */ 245.34120667410863,
                                               /* vs = */ 0,
                                               /* va = */ 0,
                                               /* msq = */ -15650,
                                               /* lambda = */ 0.52,
                                               /* delta2 = */ 0.55,
                                               /* b2 = */ -8859,
                                               /* d2 = */ 0.5,
                                               /* Reb1 = */ 0,
                                               /* Imb1 = */ 0,
                                               /* Rea1 = */ 0,
                                               /* Ima1 = */ 0};

  using namespace BSMPT;
  const auto SMConstants = GetSMConstants();
  std::shared_ptr<BSMPT::Class_Potential_Origin> modelPointer =
      ModelID::FChoose(ModelID::ModelIDs::CXSM, SMConstants);
  modelPointer->initModel(example_point_CXSM);

  std::shared_ptr<MinimumTracer> MinTracer(
      new MinimumTracer(modelPointer, Minimizer::WhichMinimizerDefault, false));
  REQUIRE(MinTracer->IsThereEWSymmetryRestoration() == 3);
}

TEST_CASE("Check percolation temperature for point of issue #173", "[gw1]")
{
  const std::vector<double> example_point_R2HDM_machine_dep_temp_failure{
      /* lambda_1 = */ 1.939019085953685,
      /* lambda_2 = */ 2.368448996569993,
      /* lambda_3 = */ 7.6135777364421875,
      /* lambda_4 = */ -5.450539233086667,
      /* lambda_5 = */ -3.9705820766209374,
      /* m_{12}^2 = */ 162500.89873320065,
      /* tan(beta) = */ 1.2197198842183743,
      /* Yukawa Type = */ 1};

  using namespace BSMPT;
  const auto SMConstants = GetSMConstants();
  SetLogger({"--logginglevel::complete=true"});
  std::shared_ptr<BSMPT::Class_Potential_Origin> modelPointer =
      ModelID::FChoose(ModelID::ModelIDs::R2HDM, SMConstants);
  modelPointer->initModel(example_point_R2HDM_machine_dep_temp_failure);

  std::shared_ptr<MinimumTracer> MinTracer(
      new MinimumTracer(modelPointer, Minimizer::WhichMinimizerDefault, false));

  user_input input;
  input.modelPointer        = modelPointer;
  input.gw_calculation      = true;
  input.T_high              = 1000;
  input.maxpathintegrations = 2;

  TransitionTracer trans(input);
  trans.ListBounceSolution.at(0).CalculatePercolationTemp();

  auto output = trans.output_store;

  REQUIRE(314.566 ==
          Approx(output.vec_trans_data.at(1).perc_temp.value()).epsilon(1e-2));
}

TEST_CASE("Test string conversion of enums", "[gw]")
{
  using namespace BSMPT;
  std::stringstream ss;
  REQUIRE_NOTHROW(
      ss << StatusNLOStability::NotSet << StatusNLOStability::Off
         << StatusNLOStability::NoNLOStability << StatusNLOStability::Success
         << StatusEWSR::EWSymNonRes << StatusEWSR::EWSymRes
         << StatusEWSR::Failure << StatusEWSR::FlatRegion << StatusEWSR::NotBFB
         << StatusEWSR::NotSet << StatusEWSR::Off << StatusTracing::Failure
         << StatusTracing::NoCoverage << StatusTracing::NoGlobMinCoverage
         << StatusTracing::NoGlobMinCoverage
         << StatusTracing::NoMinsAtBoundaries << StatusTracing::NotSet
         << StatusTracing::Success << StatusCoexPair::NoCoexPairs
         << StatusCoexPair::NotSet << StatusCoexPair::Success
         << StatusCrit::Failure << StatusCrit::FalseLower << StatusCrit::NotSet
         << StatusCrit::Success << StatusCrit::TrueLower << StatusGW::Failure
         << StatusGW::NotSet << StatusGW::Success << StatusTemperature::NaN
         << StatusTemperature::NotMet << StatusTemperature::NotSet
         << StatusTemperature::Success);
}

TEST_CASE(
    "Espinosa-Konstandin - Example A: Polynomial Vt - Phi0 = 0.99 (thin wall)",
    "[gw]")
{
  // Espinosa-Konstandin examples from arXiv:2312.12360
  using namespace BSMPT;
  double phi0                                  = 0.99;
  std::function<double(std::vector<double>)> V = [&](std::vector<double> x)
  {
    if (x[0] == 0) return 0.;
    if (x[0] == 1) return -1.;
    return x[0] * x[0] *
           (2 * x[0] - 3 +
            pow(1 - x[0], 2) * log((pow(1. - x[0], 2) * phi0 * phi0) /
                                   (pow(1. - phi0, 2) * x[0] * x[0])));
  };

  std::vector<double> FalseVacuum = {0};
  std::vector<double> TrueVacuum  = {1};

  std::vector<std::vector<double>> path = {TrueVacuum, FalseVacuum};

  BounceActionInt bc(path, TrueVacuum, FalseVacuum, V, 0, 6);
  bc.Alpha = 3;
  bc.CalculateAction();

  REQUIRE(bc.Action ==
          Approx(-pow(M_PI, 2) / 3. * (phi0 + Li2(phi0 / (phi0 - 1))))
              .epsilon(1e-3));
}

TEST_CASE(
    "Espinosa-Konstandin - Example A: Polynomial Vt - Phi0 = 0.5 (thick wall)",
    "[gw]")
{
  // Espinosa-Konstandin examples from arXiv:2312.12360
  using namespace BSMPT;
  double phi0                                  = 0.5;
  std::function<double(std::vector<double>)> V = [&](std::vector<double> x)
  {
    if (x[0] == 0) return 0.;
    if (x[0] == 1) return -1.;
    return x[0] * x[0] *
           (2 * x[0] - 3 +
            pow(1 - x[0], 2) * log((pow(1. - x[0], 2) * phi0 * phi0) /
                                   (pow(1. - phi0, 2) * x[0] * x[0])));
  };

  std::vector<double> FalseVacuum = {0};
  std::vector<double> TrueVacuum  = {1 - 0.17};

  std::vector<std::vector<double>> path = {TrueVacuum, FalseVacuum};

  BounceActionInt bc(path, TrueVacuum, FalseVacuum, V, 0, 6);
  bc.Alpha = 3;
  bc.CalculateAction();

  REQUIRE(bc.Action ==
          Approx(-pow(M_PI, 2) / 3. * (phi0 + Li2(phi0 / (phi0 - 1))))
              .epsilon(1e-3));
}

TEST_CASE("Espinosa-Konstandin - Example B: Trigonometric tunneling potential "
          "- Phi0 = 1.4 (thick wall)",
          "[gw]")
{
  // Espinosa-Konstandin examples from arXiv:2312.12360
  using namespace BSMPT;
  double phi0                                  = 1.4;
  std::function<double(std::vector<double>)> V = [&](std::vector<double> x)
  {
    if (x[0] == 0) return 0.;
    x[0] = abs(x[0]);
    return pow(sin(x[0]), 2) * (-1. + 2. / 3. * pow(cos(x[0]), 2) *
                                          log(tan(phi0) / abs(tan(x[0]))));
  };

  std::vector<double> FalseVacuum = {0};
  std::vector<double> TrueVacuum  = {1.54751};

  std::vector<std::vector<double>> path = {TrueVacuum, FalseVacuum};

  BounceActionInt bc(path, TrueVacuum, FalseVacuum, V, 0, 6);
  bc.Alpha = 3;
  bc.CalculateAction();

  REQUIRE(bc.Action ==
          Approx(pow(M_PI, 2) / 4. *
                 (pow(M_PI, 2) / 2. + 6 * pow(log(1. / tan(phi0)), 2) +
                  3 * Li2(-pow(1. / tan(phi0), 2))))
              .epsilon(1e-3));
}

TEST_CASE("Espinosa-Konstandin - Example B: Trigonometric tunneling potential "
          "- Phi0 = 1.54 (thin wall)",
          "[gw]")
{
  // Espinosa-Konstandin examples from arXiv:2312.12360
  using namespace BSMPT;
  double phi0                                  = 1.54;
  std::function<double(std::vector<double>)> V = [&](std::vector<double> x)
  {
    if (x[0] == 0) return 0.;
    x[0] = abs(x[0]);
    return pow(sin(x[0]), 2) * (-1. + 2. / 3. * pow(cos(x[0]), 2) *
                                          log(tan(phi0) / abs(tan(x[0]))));
  };

  std::vector<double> FalseVacuum = {0};
  std::vector<double> TrueVacuum  = {1.5666275};

  std::vector<std::vector<double>> path = {TrueVacuum, FalseVacuum};

  BounceActionInt bc(path, TrueVacuum, FalseVacuum, V, 0, 6);
  bc.Alpha = 3;
  bc.CalculateAction();

  REQUIRE(bc.Action ==
          Approx(pow(M_PI, 2) / 4. *
                 (pow(M_PI, 2) / 2. + 6 * pow(log(1. / tan(phi0)), 2) +
                  3 * Li2(-pow(1. / tan(phi0), 2))))
              .epsilon(1e-3));
}

TEST_CASE("Espinosa-Konstandin - Example C: Finite mass "
          "- Phi0 = 0.8",
          "[gw]")
{
  // Espinosa-Konstandin examples from arXiv:2312.12360
  using namespace BSMPT;
  double phi0    = 0.8;
  double cut_off = 1.3;

  std::function<double(std::vector<double>)> V = [&](std::vector<double> x)
  {
    if (x[0] < 0) x[0] = -x[0];
    if (x[0] > cut_off) x[0] = 2 * cut_off - x[0];
    if (x[0] == 0) x[0] = 1e-100;

    return pow(x[0], 2) / (-0.5 + log(x[0])) +
           (8. * pow(x[0], 2) * pow(-1 + log(x[0]), 2) *
            (2. * pow(log(x[0]), 2) - 2. * pow(log(phi0), 2) +
             log((-1 + log(x[0])) / (-1 + log(phi0))))) /
               (3. * pow(1. - 2. * log(x[0]), 4));
  };

  std::vector<double> FalseVacuum = {0};
  std::vector<double> TrueVacuum  = {cut_off};

  std::vector<std::vector<double>> path = {TrueVacuum, FalseVacuum};

  BounceActionInt bc(path, TrueVacuum, FalseVacuum, V, 0, 6);
  bc.Alpha = 3;
  bc.CalculateAction();

  REQUIRE(bc.Action == Approx(3.236736977787636).epsilon(1e-3));
}

TEST_CASE(
    "Espinosa-Konstandin - Example D: Derivative of the tunneling potential "
    "- Phi0 = 0.8",
    "[gw]")
{
  // Espinosa-Konstandin examples from arXiv:2312.12360
  using namespace BSMPT;
  double phi0    = 0.8;
  double cut_off = 0.95;

  std::function<double(std::vector<double>)> V = [&](std::vector<double> x)
  {
    if (x[0] < 0) x[0] = -x[0];
    if (x[0] > cut_off) x[0] = 2 * cut_off - x[0];

    return gsl_sf_expint_Ei(2 * log(x[0] + 1e-100)) +
           1. / 6. * pow(x[0], 2) * (1. - pow(log(phi0) / log(x[0]), 2));
  };

  std::vector<double> FalseVacuum = {0};
  std::vector<double> TrueVacuum  = {cut_off};

  std::vector<std::vector<double>> path = {TrueVacuum, FalseVacuum};

  BounceActionInt bc(path, TrueVacuum, FalseVacuum, V, 0, 6);
  bc.Alpha = 3;
  bc.CalculateAction();

  REQUIRE(bc.Action == Approx(5.1968779132).epsilon(1e-3));
}

TEST_CASE("Espinosa-Konstandin - Example E: Finite mass with thin-wall limit "
          "- Phi0 = 0.8",
          "[gw]")
{
  // Espinosa-Konstandin examples from arXiv:2312.12360
  using namespace BSMPT;
  double phi0    = 0.8;
  double cut_off = 0.9;

  std::function<double(std::vector<double>)> V = [&](std::vector<double> x)
  {
    if (x[0] < 0) x[0] = -x[0];
    if (x[0] > cut_off) x[0] = 2 * cut_off - x[0];
    if (x[0] == 0) x[0] = 1e-100;

    return exp(2) * gsl_sf_expint_Ei(-2 + 2 * log(x[0])) -
           exp(3) * gsl_sf_expint_Ei(-3 + 3 * log(x[0])) +
           (pow(-1 + x[0], 2) * pow(x[0], 2) *
            (pow(log(x[0]), 2) - pow(log(phi0), 2) +
             2 * log(((-1 + x[0]) * phi0) / (x[0] * (-1 + phi0))) +
             2 * Li2(1 - x[0]) - 2 * Li2(1 - phi0))) /
               (6. * pow(-1 + log(x[0]), 2));
  };

  std::vector<double> FalseVacuum = {0};
  std::vector<double> TrueVacuum  = {cut_off};

  std::vector<std::vector<double>> path = {TrueVacuum, FalseVacuum};

  BounceActionInt bc(path, TrueVacuum, FalseVacuum, V, 0, 6);
  bc.Alpha = 3;
  bc.CalculateAction();

  REQUIRE(bc.Action == Approx(37.878999).epsilon(1e-3));
}

TEST_CASE("Espinosa-Konstandin - Two-Field Examples", "[gw]")
{
  // Espinosa-Konstandin examples from arXiv:2312.12360
  using namespace BSMPT;
  double phi0  = 0.999;
  double alpha = 1 / 2.;

  std::function<double(std::vector<double>)> V = [&](std::vector<double> x)
  {
    x[0] = x[0] + 1e-100;
    x[1] = x[1] + 1e-100;
    return -4.5 * (-2. + x[0]) * pow(1. + pow(x[0], 2) - 1. * pow(x[1], 2), 2) +
           pow(EllipIntSecond(asinh(x[0])), 2) *
               (-3 + 2 * EllipIntSecond(asinh(x[0])) +
                pow(-1 + EllipIntSecond(asinh(x[0])), 2) *
                    log((pow(phi0, 2) *
                         pow(-1 + EllipIntSecond(asinh(x[0])), 2)) /
                        (pow(-1 + phi0, 2) *
                         pow(EllipIntSecond(asinh(x[0])), 2)))) +
           ((-sqrt(1 + pow(x[0], 2)) + x[1]) *
            (-1 + EllipIntSecond(asinh(x[0]))) * EllipIntSecond(asinh(x[0])) *
            pow(1. / cosh(x[0] / alpha), 3) *
            (4 * pow(EllipIntSecond(asinh(x[0])), 2) *
                 log((pow(phi0, 2) * pow(-1 + EllipIntSecond(asinh(x[0])), 2)) /
                     (pow(-1 + phi0, 2) *
                      pow(EllipIntSecond(asinh(x[0])), 2))) -
             4 * alpha * pow(cosh(x[0] / alpha), 2) *
                 (-4 + log((pow(phi0, 2) *
                            pow(-1 + EllipIntSecond(asinh(x[0])), 2)) /
                           (pow(-1 + phi0, 2) *
                            pow(EllipIntSecond(asinh(x[0])), 2)))) *
                 sinh(x[0] / alpha) +
             2 * EllipIntSecond(asinh(x[0])) *
                 log((pow(phi0, 2) * pow(-1 + EllipIntSecond(asinh(x[0])), 2)) /
                     (pow(-1 + phi0, 2) *
                      pow(EllipIntSecond(asinh(x[0])), 2))) *
                 (-2 + alpha * sinh(x[0] / alpha) +
                  alpha * sinh((3 * x[0]) / alpha)))) /
               (2. * alpha);
  };

  std::vector<double> FalseVacuum = {0., 1.};
  std::vector<double> TrueVacuum  = {0.9181398979435043, 1.3575643168526};

  std::vector<std::vector<double>> path = {TrueVacuum, FalseVacuum};

  BounceActionInt bc(path, TrueVacuum, FalseVacuum, V, 0, 6);
  bc.Alpha = 3;
  bc.CalculateAction();

  REQUIRE(bc.Action == Approx(80.59).epsilon(2e-2));
}

TEST_CASE("Espinosa-Konstandin - Three-Field Examples - rho = 1/6", "[gw]")
{
  // Espinosa-Konstandin examples from arXiv:2312.12360
  using namespace BSMPT;
  double phi0  = 0.999;
  double alpha = 1 / 2.;
  double rho   = 1 / 6.;

  std::function<double(std::vector<double>)> V = [&](std::vector<double> x)
  {
    x[0] = x[0] + 1e-100;
    x[1] = x[1] + 1e-100;
    x[2] = x[2] + 1e-100;
    if (x[0] == 0.5) x[0] -= 0.0000001;
    return 25 * pow(x[2] - rho +
                        rho * cos((sqrt(1 - pow(alpha, 2)) * x[0]) /
                                  (alpha * rho)),
                    2) +
           (pow(x[0], 2) *
            (alpha * (-3 * alpha + 2 * x[0]) +
             pow(alpha - x[0], 2) * log((pow(phi0, 2) * pow(alpha - x[0], 2)) /
                                        (pow(-1 + phi0, 2) * pow(x[0], 2))))) /
               pow(alpha, 4) +
           25 * pow(x[1] - rho * sin((sqrt(1 - pow(alpha, 2)) * x[0]) /
                                     (alpha * rho)),
                    2) +
           (2 * (alpha - x[0]) * x[0] *
            (x[1] -
             rho * sin((sqrt(1 - pow(alpha, 2)) * x[0]) / (alpha * rho))) *
            (alpha * sqrt(1 - pow(alpha, 2)) * rho *
                 cos((sqrt(1 - pow(alpha, 2)) * x[0]) / (alpha * rho)) *
                 (-4 * alpha + (alpha - 2 * x[0]) *
                                   log((pow(phi0, 2) * pow(alpha - x[0], 2)) /
                                       (pow(-1 + phi0, 2) * pow(x[0], 2)))) +
             (-1 + pow(alpha, 2)) * (alpha - x[0]) * x[0] *
                 log((pow(phi0, 2) * pow(alpha - x[0], 2)) /
                     (pow(-1 + phi0, 2) * pow(x[0], 2))) *
                 sin((sqrt(1 - pow(alpha, 2)) * x[0]) / (alpha * rho)))) /
               (pow(alpha, 4) * rho) -
           (2 * x[0] * (-alpha + x[0]) *
            (x[2] - rho +
             rho * cos((sqrt(1 - pow(alpha, 2)) * x[0]) / (alpha * rho))) *
            (-((-1 + pow(alpha, 2)) * (alpha - x[0]) * x[0] *
               cos((sqrt(1 - pow(alpha, 2)) * x[0]) / (alpha * rho)) *
               log((pow(phi0, 2) * pow(alpha - x[0], 2)) /
                   (pow(-1 + phi0, 2) * pow(x[0], 2)))) +
             alpha * sqrt(1 - pow(alpha, 2)) * rho *
                 (-4 * alpha + (alpha - 2 * x[0]) *
                                   log((pow(phi0, 2) * pow(alpha - x[0], 2)) /
                                       (pow(-1 + phi0, 2) * pow(x[0], 2)))) *
                 sin((sqrt(1 - pow(alpha, 2)) * x[0]) / (alpha * rho)))) /
               (pow(alpha, 4) * rho);
  };

  std::vector<double> FalseVacuum = {0., 0., 0.};
  std::vector<double> TrueVacuum  = {0.500068, -0.147487, 0.0890438};

  std::vector<std::vector<double>> path = {TrueVacuum, FalseVacuum};

  BounceActionInt bc(path, TrueVacuum, FalseVacuum, V, 0, 6);
  bc.Alpha = 3;
  bc.CalculateAction();

  REQUIRE(bc.Action == Approx(80.59).epsilon(2e-2));
}

TEST_CASE("Espinosa-Konstandin - Three-Field Examples - rho = 1/8", "[gw]")
{
  // Espinosa-Konstandin examples from arXiv:2312.12360
  using namespace BSMPT;
  double phi0  = 0.999;
  double alpha = 1 / 2.;
  double rho   = 1 / 8.;

  std::function<double(std::vector<double>)> V = [&](std::vector<double> x)
  {
    x[0] = x[0] + 1e-100;
    x[1] = x[1] + 1e-100;
    x[2] = x[2] + 1e-100;
    if (x[0] == 0.5) x[0] -= 0.0000001;
    return 25 * pow(x[2] - rho +
                        rho * cos((sqrt(1 - pow(alpha, 2)) * x[0]) /
                                  (alpha * rho)),
                    2) +
           (pow(x[0], 2) *
            (alpha * (-3 * alpha + 2 * x[0]) +
             pow(alpha - x[0], 2) * log((pow(phi0, 2) * pow(alpha - x[0], 2)) /
                                        (pow(-1 + phi0, 2) * pow(x[0], 2))))) /
               pow(alpha, 4) +
           25 * pow(x[1] - rho * sin((sqrt(1 - pow(alpha, 2)) * x[0]) /
                                     (alpha * rho)),
                    2) +
           (2 * (alpha - x[0]) * x[0] *
            (x[1] -
             rho * sin((sqrt(1 - pow(alpha, 2)) * x[0]) / (alpha * rho))) *
            (alpha * sqrt(1 - pow(alpha, 2)) * rho *
                 cos((sqrt(1 - pow(alpha, 2)) * x[0]) / (alpha * rho)) *
                 (-4 * alpha + (alpha - 2 * x[0]) *
                                   log((pow(phi0, 2) * pow(alpha - x[0], 2)) /
                                       (pow(-1 + phi0, 2) * pow(x[0], 2)))) +
             (-1 + pow(alpha, 2)) * (alpha - x[0]) * x[0] *
                 log((pow(phi0, 2) * pow(alpha - x[0], 2)) /
                     (pow(-1 + phi0, 2) * pow(x[0], 2))) *
                 sin((sqrt(1 - pow(alpha, 2)) * x[0]) / (alpha * rho)))) /
               (pow(alpha, 4) * rho) -
           (2 * x[0] * (-alpha + x[0]) *
            (x[2] - rho +
             rho * cos((sqrt(1 - pow(alpha, 2)) * x[0]) / (alpha * rho))) *
            (-((-1 + pow(alpha, 2)) * (alpha - x[0]) * x[0] *
               cos((sqrt(1 - pow(alpha, 2)) * x[0]) / (alpha * rho)) *
               log((pow(phi0, 2) * pow(alpha - x[0], 2)) /
                   (pow(-1 + phi0, 2) * pow(x[0], 2)))) +
             alpha * sqrt(1 - pow(alpha, 2)) * rho *
                 (-4 * alpha + (alpha - 2 * x[0]) *
                                   log((pow(phi0, 2) * pow(alpha - x[0], 2)) /
                                       (pow(-1 + phi0, 2) * pow(x[0], 2)))) *
                 sin((sqrt(1 - pow(alpha, 2)) * x[0]) / (alpha * rho)))) /
               (pow(alpha, 4) * rho);
  };

  std::vector<double> FalseVacuum = {0., 0., 0.};
  std::vector<double> TrueVacuum  = {0.500068, 0.0752454, 0.0251845};

  std::vector<std::vector<double>> path = {TrueVacuum, FalseVacuum};

  BounceActionInt bc(path, TrueVacuum, FalseVacuum, V, 0, 6);
  bc.Alpha = 3;
  bc.CalculateAction();

  REQUIRE(bc.Action == Approx(55.6).epsilon(2e-2));
}

TEST_CASE("Test dydv", "[gw]")
{
  using namespace BSMPT::kappa;
  double v   = 0.1;
  double y[] = {0.6, 1};
  double dydv[2];
  double cs2 = 0.57735;
  dfdv(v, y, dydv, &cs2);

  REQUIRE(dydv[0] == Approx(-1.4525696202948652).epsilon(1e-10));
  REQUIRE(dydv[1] == Approx(1.4678979234569798).epsilon(1e-10));

  v = 0.7;
  dfdv(v, y, dydv, &cs2);
  REQUIRE(dydv[0] == Approx(-0.4623000345532002).epsilon(1e-10));
  REQUIRE(dydv[1] == Approx(-0.9236144743536612).epsilon(1e-10));

  y[0] = 0.3;
  y[1] = 0.4;
  v    = 0.2;
  dfdv(v, y, dydv, &cs2);
  REQUIRE(dydv[0] == Approx(-0.7199796242092907).epsilon(1e-10));
  REQUIRE(dydv[1] == Approx(0.12110157868520084).epsilon(1e-10));
}

TEST_CASE("Test getKandWow", "[gw]")
{
  using namespace BSMPT::kappa;
  std::vector<std::vector<double>> vprofile;
  auto [K, wow] = getKandWow(0.6, 0.4, 1 / sqrt(3.), vprofile);

  REQUIRE(K == Approx(0.1943013335557658).epsilon(1e-4));
  REQUIRE(wow == Approx(1.938501886826841).epsilon(1e-4));
}

TEST_CASE("Test kappa_sw", "[gw]")
{
  auto [cs2b, cs2s, al, vw, expected] = GENERATE(
      std::tuple{0.37735026918962583,
                 0.37735026918962583,
                 0.0001,
                 0.05,
                 7.3179378666420855e-06},
      std::tuple{0.37735026918962583,
                 0.37735026918962583,
                 0.0001,
                 0.35,
                 0.0002008455736394683},
      std::tuple{0.37735026918962583,
                 0.37735026918962583,
                 0.0001,
                 0.65,
                 0.001985541586762711},
      std::tuple{0.37735026918962583,
                 0.37735026918962583,
                 0.0001,
                 0.95,
                 0.00021420942862449336},
      std::tuple{0.37735026918962583,
                 0.37735026918962583,
                 0.0031622776601683794,
                 0.05,
                 0.00023266326269007358},
      std::tuple{0.37735026918962583,
                 0.37735026918962583,
                 0.0031622776601683794,
                 0.35,
                 0.0062915254891997945},
      std::tuple{0.37735026918962583,
                 0.37735026918962583,
                 0.0031622776601683794,
                 0.65,
                 0.11046950045060759},
      std::tuple{0.37735026918962583,
                 0.37735026918962583,
                 0.0031622776601683794,
                 0.95,
                 0.006728525079006433},
      std::tuple{0.37735026918962583,
                 0.37735026918962583,
                 0.1,
                 0.05,
                 0.007326900011342696},
      std::tuple{0.37735026918962583,
                 0.37735026918962583,
                 0.1,
                 0.35,
                 0.1583633860049138},
      std::tuple{0.37735026918962583,
                 0.37735026918962583,
                 0.1,
                 0.65,
                 0.4832524716454113},
      std::tuple{0.37735026918962583,
                 0.37735026918962583,
                 0.1,
                 0.95,
                 0.17634385707782466},
      std::tuple{0.37735026918962583,
                 0.37735026918962583,
                 3.1622776601683795,
                 0.05,
                 0},
      std::tuple{0.37735026918962583,
                 0.37735026918962583,
                 3.1622776601683795,
                 0.35,
                 0},
      std::tuple{0.37735026918962583,
                 0.37735026918962583,
                 3.1622776601683795,
                 0.65,
                 0},
      std::tuple{0.37735026918962583,
                 0.37735026918962583,
                 3.1622776601683795,
                 0.95,
                 0.9727036578377455},
      std::tuple{0.37735026918962583,
                 0.5106836025229592,
                 0.0001,
                 0.05,
                 7.540003466141407e-06},
      std::tuple{0.37735026918962583,
                 0.5106836025229592,
                 0.0001,
                 0.35,
                 0.00018923147050079953},
      std::tuple{0.37735026918962583,
                 0.5106836025229592,
                 0.0001,
                 0.65,
                 0.001985541586762711},
      std::tuple{0.37735026918962583,
                 0.5106836025229592,
                 0.0001,
                 0.95,
                 0.00021420942862449336},
      std::tuple{0.37735026918962583,
                 0.5106836025229592,
                 0.0031622776601683794,
                 0.05,
                 0.00023817340171740378},
      std::tuple{0.37735026918962583,
                 0.5106836025229592,
                 0.0031622776601683794,
                 0.35,
                 0.005945714385861376},
      std::tuple{0.37735026918962583,
                 0.5106836025229592,
                 0.0031622776601683794,
                 0.65,
                 0.03607648814742543},
      std::tuple{0.37735026918962583,
                 0.5106836025229592,
                 0.0031622776601683794,
                 0.95,
                 0.006728525079006433},
      std::tuple{0.37735026918962583,
                 0.5106836025229592,
                 0.1,
                 0.05,
                 0.007501379181425136},
      std::tuple{0.37735026918962583,
                 0.5106836025229592,
                 0.1,
                 0.35,
                 0.15655928946830946},
      std::tuple{0.37735026918962583,
                 0.5106836025229592,
                 0.1,
                 0.65,
                 0.3954665998695123},
      std::tuple{0.37735026918962583,
                 0.5106836025229592,
                 0.1,
                 0.95,
                 0.17634385707782466},
      std::tuple{
          0.37735026918962583, 0.5106836025229592, 3.1622776601683795, 0.05, 0},
      std::tuple{
          0.37735026918962583, 0.5106836025229592, 3.1622776601683795, 0.35, 0},
      std::tuple{
          0.37735026918962583, 0.5106836025229592, 3.1622776601683795, 0.65, 0},
      std::tuple{0.37735026918962583,
                 0.5106836025229592,
                 3.1622776601683795,
                 0.95,
                 0.970642029722613},
      std::tuple{0.37735026918962583,
                 0.6440169358562926,
                 0.0001,
                 0.05,
                 7.692929307907293e-06},
      std::tuple{0.37735026918962583,
                 0.6440169358562926,
                 0.0001,
                 0.35,
                 0.00018545963266591788},
      std::tuple{0.37735026918962583,
                 0.6440169358562926,
                 0.0001,
                 0.65,
                 0.001985541586762711},
      std::tuple{0.37735026918962583,
                 0.6440169358562926,
                 0.0001,
                 0.95,
                 0.00021420942862449336},
      std::tuple{0.37735026918962583,
                 0.6440169358562926,
                 0.0031622776601683794,
                 0.05,
                 0.00024211617232036147},
      std::tuple{0.37735026918962583,
                 0.6440169358562926,
                 0.0031622776601683794,
                 0.35,
                 0.005833736573734788},
      std::tuple{0.37735026918962583,
                 0.6440169358562926,
                 0.0031622776601683794,
                 0.65,
                 0.03316056910212684},
      std::tuple{0.37735026918962583,
                 0.6440169358562926,
                 0.0031622776601683794,
                 0.95,
                 0.006728525079006433},
      std::tuple{0.37735026918962583,
                 0.6440169358562926,
                 0.1,
                 0.05,
                 0.007624504332890382},
      std::tuple{0.37735026918962583,
                 0.6440169358562926,
                 0.1,
                 0.35,
                 0.15694210231703978},
      std::tuple{0.37735026918962583,
                 0.6440169358562926,
                 0.1,
                 0.65,
                 0.3436082030718621},
      std::tuple{0.37735026918962583,
                 0.6440169358562926,
                 0.1,
                 0.95,
                 0.17634385707782466},
      std::tuple{
          0.37735026918962583, 0.6440169358562926, 3.1622776601683795, 0.05, 0},
      std::tuple{
          0.37735026918962583, 0.6440169358562926, 3.1622776601683795, 0.35, 0},
      std::tuple{
          0.37735026918962583, 0.6440169358562926, 3.1622776601683795, 0.65, 0},
      std::tuple{0.37735026918962583,
                 0.6440169358562926,
                 3.1622776601683795,
                 0.95,
                 0.9687133749239248},
      std::tuple{0.37735026918962583,
                 0.7773502691896259,
                 0.0001,
                 0.05,
                 7.707876457599111e-06},
      std::tuple{0.37735026918962583,
                 0.7773502691896259,
                 0.0001,
                 0.35,
                 0.00018455369243278248},
      std::tuple{0.37735026918962583,
                 0.7773502691896259,
                 0.0001,
                 0.65,
                 0.001985541586762711},
      std::tuple{0.37735026918962583,
                 0.7773502691896259,
                 0.0001,
                 0.95,
                 0.00021420942862449336},
      std::tuple{0.37735026918962583,
                 0.7773502691896259,
                 0.0031622776601683794,
                 0.05,
                 0.00024499815032913154},
      std::tuple{0.37735026918962583,
                 0.7773502691896259,
                 0.0031622776601683794,
                 0.35,
                 0.005802184299445743},
      std::tuple{0.37735026918962583,
                 0.7773502691896259,
                 0.0031622776601683794,
                 0.65,
                 0.03240315684256059},
      std::tuple{0.37735026918962583,
                 0.7773502691896259,
                 0.0031622776601683794,
                 0.95,
                 0.006728525079006433},
      std::tuple{0.37735026918962583,
                 0.7773502691896259,
                 0.1,
                 0.05,
                 0.007717618473164975},
      std::tuple{0.37735026918962583,
                 0.7773502691896259,
                 0.1,
                 0.35,
                 0.1580415225935992},
      std::tuple{0.37735026918962583,
                 0.7773502691896259,
                 0.1,
                 0.65,
                 0.3150514998815157},
      std::tuple{0.37735026918962583,
                 0.7773502691896259,
                 0.1,
                 0.95,
                 0.17634385707782466},
      std::tuple{
          0.37735026918962583, 0.7773502691896259, 3.1622776601683795, 0.05, 0},
      std::tuple{
          0.37735026918962583, 0.7773502691896259, 3.1622776601683795, 0.35, 0},
      std::tuple{
          0.37735026918962583, 0.7773502691896259, 3.1622776601683795, 0.65, 0},
      std::tuple{0.37735026918962583,
                 0.7773502691896259,
                 3.1622776601683795,
                 0.95,
                 0.9668918501603003},
      std::tuple{0.5106836025229592,
                 0.37735026918962583,
                 0.0001,
                 0.05,
                 7.411159383997479e-06},
      std::tuple{0.5106836025229592,
                 0.37735026918962583,
                 0.0001,
                 0.35,
                 0.00021535515537291937},
      std::tuple{0.5106836025229592,
                 0.37735026918962583,
                 0.0001,
                 0.65,
                 0.21355709597248396},
      std::tuple{0.5106836025229592,
                 0.37735026918962583,
                 0.0001,
                 0.95,
                 0.00048331431171071257},
      std::tuple{0.5106836025229592,
                 0.37735026918962583,
                 0.0031622776601683794,
                 0.05,
                 0.0002334094314291312},
      std::tuple{0.5106836025229592,
                 0.37735026918962583,
                 0.0031622776601683794,
                 0.35,
                 0.006751762441268846},
      std::tuple{0.5106836025229592,
                 0.37735026918962583,
                 0.0031622776601683794,
                 0.65,
                 0.25693735830010916},
      std::tuple{0.5106836025229592,
                 0.37735026918962583,
                 0.0031622776601683794,
                 0.95,
                 0.01509800636192268},
      std::tuple{0.5106836025229592,
                 0.37735026918962583,
                 0.1,
                 0.05,
                 0.0073523723090345204},
      std::tuple{0.5106836025229592,
                 0.37735026918962583,
                 0.1,
                 0.35,
                 0.17225172320523233},
      std::tuple{0.5106836025229592,
                 0.37735026918962583,
                 0.1,
                 0.65,
                 0.5731438341546534},
      std::tuple{0.5106836025229592,
                 0.37735026918962583,
                 0.1,
                 0.95,
                 0.349203204340969},
      std::tuple{
          0.5106836025229592, 0.37735026918962583, 3.1622776601683795, 0.05, 0},
      std::tuple{
          0.5106836025229592, 0.37735026918962583, 3.1622776601683795, 0.35, 0},
      std::tuple{
          0.5106836025229592, 0.37735026918962583, 3.1622776601683795, 0.65, 0},
      std::tuple{0.5106836025229592,
                 0.37735026918962583,
                 3.1622776601683795,
                 0.95,
                 1.2516692504124665},
      std::tuple{0.5106836025229592,
                 0.5106836025229592,
                 0.0001,
                 0.05,
                 7.540003466141407e-06},
      std::tuple{0.5106836025229592,
                 0.5106836025229592,
                 0.0001,
                 0.35,
                 0.00020412867981207998},
      std::tuple{0.5106836025229592,
                 0.5106836025229592,
                 0.0001,
                 0.65,
                 0.0016405613872688411},
      std::tuple{0.5106836025229592,
                 0.5106836025229592,
                 0.0001,
                 0.95,
                 0.00048331431171071257},
      std::tuple{0.5106836025229592,
                 0.5106836025229592,
                 0.0031622776601683794,
                 0.05,
                 0.00023893967203783564},
      std::tuple{0.5106836025229592,
                 0.5106836025229592,
                 0.0031622776601683794,
                 0.35,
                 0.006412043572008043},
      std::tuple{0.5106836025229592,
                 0.5106836025229592,
                 0.0031622776601683794,
                 0.65,
                 0.04575694072054808},
      std::tuple{0.5106836025229592,
                 0.5106836025229592,
                 0.0031622776601683794,
                 0.95,
                 0.01509800636192268},
      std::tuple{0.5106836025229592,
                 0.5106836025229592,
                 0.1,
                 0.05,
                 0.0075278738492524895},
      std::tuple{0.5106836025229592,
                 0.5106836025229592,
                 0.1,
                 0.35,
                 0.1708924639957514},
      std::tuple{0.5106836025229592,
                 0.5106836025229592,
                 0.1,
                 0.65,
                 0.4755894145419821},
      std::tuple{
          0.5106836025229592, 0.5106836025229592, 0.1, 0.95, 0.349203204340969},
      std::tuple{
          0.5106836025229592, 0.5106836025229592, 3.1622776601683795, 0.05, 0},
      std::tuple{
          0.5106836025229592, 0.5106836025229592, 3.1622776601683795, 0.35, 0},
      std::tuple{
          0.5106836025229592, 0.5106836025229592, 3.1622776601683795, 0.65, 0},
      std::tuple{0.5106836025229592,
                 0.5106836025229592,
                 3.1622776601683795,
                 0.95,
                 1.2491837681467124},
      std::tuple{0.5106836025229592,
                 0.6440169358562926,
                 0.0001,
                 0.05,
                 7.692929307907293e-06},
      std::tuple{0.5106836025229592,
                 0.6440169358562926,
                 0.0001,
                 0.35,
                 0.00020084139139559613},
      std::tuple{0.5106836025229592,
                 0.6440169358562926,
                 0.0001,
                 0.65,
                 0.0008542268840703054},
      std::tuple{0.5106836025229592,
                 0.6440169358562926,
                 0.0001,
                 0.95,
                 0.00048331431171071257},
      std::tuple{0.5106836025229592,
                 0.6440169358562926,
                 0.0031622776601683794,
                 0.05,
                 0.00024279891079803805},
      std::tuple{0.5106836025229592,
                 0.6440169358562926,
                 0.0031622776601683794,
                 0.35,
                 0.006314226722618959},
      std::tuple{0.5106836025229592,
                 0.6440169358562926,
                 0.0031622776601683794,
                 0.65,
                 0.025928478833256597},
      std::tuple{0.5106836025229592,
                 0.6440169358562926,
                 0.0031622776601683794,
                 0.95,
                 0.01509800636192268},
      std::tuple{0.5106836025229592,
                 0.6440169358562926,
                 0.1,
                 0.05,
                 0.007651743217987089},
      std::tuple{0.5106836025229592,
                 0.6440169358562926,
                 0.1,
                 0.35,
                 0.17178262559292462},
      std::tuple{0.5106836025229592,
                 0.6440169358562926,
                 0.1,
                 0.65,
                 0.41723240786672683},
      std::tuple{
          0.5106836025229592, 0.6440169358562926, 0.1, 0.95, 0.349203204340969},
      std::tuple{
          0.5106836025229592, 0.6440169358562926, 3.1622776601683795, 0.05, 0},
      std::tuple{
          0.5106836025229592, 0.6440169358562926, 3.1622776601683795, 0.35, 0},
      std::tuple{
          0.5106836025229592, 0.6440169358562926, 3.1622776601683795, 0.65, 0},
      std::tuple{0.5106836025229592,
                 0.6440169358562926,
                 3.1622776601683795,
                 0.95,
                 1.2466103418640628},
      std::tuple{0.5106836025229592,
                 0.7773502691896259,
                 0.0001,
                 0.05,
                 7.806693241205771e-06},
      std::tuple{0.5106836025229592,
                 0.7773502691896259,
                 0.0001,
                 0.35,
                 0.0002001547078822659},
      std::tuple{0.5106836025229592,
                 0.7773502691896259,
                 0.0001,
                 0.65,
                 0.0006609907513608744},
      std::tuple{0.5106836025229592,
                 0.7773502691896259,
                 0.0001,
                 0.95,
                 0.00048331431171071257},
      std::tuple{0.5106836025229592,
                 0.7773502691896259,
                 0.0031622776601683794,
                 0.05,
                 0.0002457888939963252},
      std::tuple{0.5106836025229592,
                 0.7773502691896259,
                 0.0031622776601683794,
                 0.35,
                 0.006298444498776185},
      std::tuple{0.5106836025229592,
                 0.7773502691896259,
                 0.0031622776601683794,
                 0.65,
                 0.020373559368388087},
      std::tuple{0.5106836025229592,
                 0.7773502691896259,
                 0.0031622776601683794,
                 0.95,
                 0.01509800636192268},
      std::tuple{0.5106836025229592,
                 0.7773502691896259,
                 0.1,
                 0.05,
                 0.00774540086331589},
      std::tuple{0.5106836025229592,
                 0.7773502691896259,
                 0.1,
                 0.35,
                 0.17337307239197647},
      std::tuple{0.5106836025229592,
                 0.7773502691896259,
                 0.1,
                 0.65,
                 0.3849851141570427},
      std::tuple{
          0.5106836025229592, 0.7773502691896259, 0.1, 0.95, 0.349203204340969},
      std::tuple{
          0.5106836025229592, 0.7773502691896259, 3.1622776601683795, 0.05, 0},
      std::tuple{
          0.5106836025229592, 0.7773502691896259, 3.1622776601683795, 0.35, 0},
      std::tuple{
          0.5106836025229592, 0.7773502691896259, 3.1622776601683795, 0.65, 0},
      std::tuple{0.5106836025229592,
                 0.7773502691896259,
                 3.1622776601683795,
                 0.95,
                 1.2440939368345787},
      std::tuple{0.6440169358562926,
                 0.37735026918962583,
                 0.0001,
                 0.05,
                 7.411159383997479e-06},
      std::tuple{0.6440169358562926,
                 0.37735026918962583,
                 0.0001,
                 0.35,
                 0.00022461569610901424},
      std::tuple{0.6440169358562926,
                 0.37735026918962583,
                 0.0001,
                 0.65,
                 0.2264581276563679},
      std::tuple{0.6440169358562926,
                 0.37735026918962583,
                 0.0001,
                 0.95,
                 0.0010832003949572397},
      std::tuple{0.6440169358562926,
                 0.37735026918962583,
                 0.0031622776601683794,
                 0.05,
                 0.00023378296386764998},
      std::tuple{0.6440169358562926,
                 0.37735026918962583,
                 0.0031622776601683794,
                 0.35,
                 0.007045529152416038},
      std::tuple{0.6440169358562926,
                 0.37735026918962583,
                 0.0031622776601683794,
                 0.65,
                 0.27524400608876515},
      std::tuple{0.6440169358562926,
                 0.37735026918962583,
                 0.0031622776601683794,
                 0.95,
                 0.033497529479630764},
      std::tuple{0.6440169358562926,
                 0.37735026918962583,
                 0.1,
                 0.05,
                 0.007367376780085396},
      std::tuple{0.6440169358562926,
                 0.37735026918962583,
                 0.1,
                 0.35,
                 0.18140381964529517},
      std::tuple{0.6440169358562926,
                 0.37735026918962583,
                 0.1,
                 0.65,
                 0.6328843746021567},
      std::tuple{0.6440169358562926,
                 0.37735026918962583,
                 0.1,
                 0.95,
                 0.6516798361681999},
      std::tuple{
          0.6440169358562926, 0.37735026918962583, 3.1622776601683795, 0.05, 0},
      std::tuple{
          0.6440169358562926, 0.37735026918962583, 3.1622776601683795, 0.35, 0},
      std::tuple{
          0.6440169358562926, 0.37735026918962583, 3.1622776601683795, 0.65, 0},
      std::tuple{0.6440169358562926,
                 0.37735026918962583,
                 3.1622776601683795,
                 0.95,
                 1.4744151097706777},
      std::tuple{0.6440169358562926,
                 0.5106836025229592,
                 0.0001,
                 0.05,
                 7.540003466141407e-06},
      std::tuple{0.6440169358562926,
                 0.5106836025229592,
                 0.0001,
                 0.35,
                 0.00021351032531940882},
      std::tuple{0.6440169358562926,
                 0.5106836025229592,
                 0.0001,
                 0.65,
                 0.0018062037169213605},
      std::tuple{0.6440169358562926,
                 0.5106836025229592,
                 0.0001,
                 0.95,
                 0.0010832003949572397},
      std::tuple{0.6440169358562926,
                 0.5106836025229592,
                 0.0031622776601683794,
                 0.05,
                 0.00023932330850725875},
      std::tuple{0.6440169358562926,
                 0.5106836025229592,
                 0.0031622776601683794,
                 0.35,
                 0.006711124762791142},
      std::tuple{0.6440169358562926,
                 0.5106836025229592,
                 0.0031622776601683794,
                 0.65,
                 0.05034578173466377},
      std::tuple{0.6440169358562926,
                 0.5106836025229592,
                 0.0031622776601683794,
                 0.95,
                 0.033497529479630764},
      std::tuple{0.6440169358562926,
                 0.5106836025229592,
                 0.1,
                 0.05,
                 0.007543541096817625},
      std::tuple{0.6440169358562926,
                 0.5106836025229592,
                 0.1,
                 0.35,
                 0.1803659060719546},
      std::tuple{0.6440169358562926,
                 0.5106836025229592,
                 0.1,
                 0.65,
                 0.5287300815907237},
      std::tuple{0.6440169358562926,
                 0.5106836025229592,
                 0.1,
                 0.95,
                 0.6516798361681999},
      std::tuple{
          0.6440169358562926, 0.5106836025229592, 3.1622776601683795, 0.05, 0},
      std::tuple{
          0.6440169358562926, 0.5106836025229592, 3.1622776601683795, 0.35, 0},
      std::tuple{
          0.6440169358562926, 0.5106836025229592, 3.1622776601683795, 0.65, 0},
      std::tuple{0.6440169358562926,
                 0.5106836025229592,
                 3.1622776601683795,
                 0.95,
                 1.4709593598880144},
      std::tuple{0.6440169358562926,
                 0.6440169358562926,
                 0.0001,
                 0.05,
                 7.692929307907293e-06},
      std::tuple{0.6440169358562926,
                 0.6440169358562926,
                 0.0001,
                 0.35,
                 0.00021061167167705277},
      std::tuple{0.6440169358562926,
                 0.6440169358562926,
                 0.0001,
                 0.65,
                 0.0009456342249578272},
      std::tuple{0.6440169358562926,
                 0.6440169358562926,
                 0.0001,
                 0.95,
                 0.0010832003949572397},
      std::tuple{0.6440169358562926,
                 0.6440169358562926,
                 0.0031622776601683794,
                 0.05,
                 0.00024328716972870837},
      std::tuple{0.6440169358562926,
                 0.6440169358562926,
                 0.0031622776601683794,
                 0.35,
                 0.00662410929054976},
      std::tuple{0.6440169358562926,
                 0.6440169358562926,
                 0.0031622776601683794,
                 0.65,
                 0.0287227378668273},
      std::tuple{0.6440169358562926,
                 0.6440169358562926,
                 0.0031622776601683794,
                 0.95,
                 0.033497529479630764},
      std::tuple{0.6440169358562926,
                 0.6440169358562926,
                 0.1,
                 0.05,
                 0.007667778068094371},
      std::tuple{0.6440169358562926,
                 0.6440169358562926,
                 0.1,
                 0.35,
                 0.18161578458489833},
      std::tuple{0.6440169358562926,
                 0.6440169358562926,
                 0.1,
                 0.65,
                 0.4661174138210306},
      std::tuple{0.6440169358562926,
                 0.6440169358562926,
                 0.1,
                 0.95,
                 0.6516798361681999},
      std::tuple{
          0.6440169358562926, 0.6440169358562926, 3.1622776601683795, 0.05, 0},
      std::tuple{
          0.6440169358562926, 0.6440169358562926, 3.1622776601683795, 0.35, 0},
      std::tuple{
          0.6440169358562926, 0.6440169358562926, 3.1622776601683795, 0.65, 0},
      std::tuple{0.6440169358562926,
                 0.6440169358562926,
                 3.1622776601683795,
                 0.95,
                 1.4681186958771253},
      std::tuple{0.6440169358562926,
                 0.7773502691896259,
                 0.0001,
                 0.05,
                 7.806693241205771e-06},
      std::tuple{0.6440169358562926,
                 0.7773502691896259,
                 0.0001,
                 0.35,
                 0.00021014521843789488},
      std::tuple{0.6440169358562926,
                 0.7773502691896259,
                 0.0001,
                 0.65,
                 0.0007352512140041711},
      std::tuple{0.6440169358562926,
                 0.7773502691896259,
                 0.0001,
                 0.95,
                 0.0010832003949572397},
      std::tuple{0.6440169358562926,
                 0.7773502691896259,
                 0.0031622776601683794,
                 0.05,
                 0.0002461847436252291},
      std::tuple{0.6440169358562926,
                 0.7773502691896259,
                 0.0031622776601683794,
                 0.35,
                 0.006619503935970726},
      std::tuple{0.6440169358562926,
                 0.7773502691896259,
                 0.0031622776601683794,
                 0.65,
                 0.022673459914223072},
      std::tuple{0.6440169358562926,
                 0.7773502691896259,
                 0.0031622776601683794,
                 0.95,
                 0.033497529479630764},
      std::tuple{0.6440169358562926,
                 0.7773502691896259,
                 0.1,
                 0.05,
                 0.0077618374741581795},
      std::tuple{0.6440169358562926,
                 0.7773502691896259,
                 0.1,
                 0.35,
                 0.18355303095597814},
      std::tuple{0.6440169358562926,
                 0.7773502691896259,
                 0.1,
                 0.65,
                 0.4315289844972973},
      std::tuple{0.6440169358562926,
                 0.7773502691896259,
                 0.1,
                 0.95,
                 0.6516798361681999},
      std::tuple{
          0.6440169358562926, 0.7773502691896259, 3.1622776601683795, 0.05, 0},
      std::tuple{
          0.6440169358562926, 0.7773502691896259, 3.1622776601683795, 0.35, 0},
      std::tuple{
          0.6440169358562926, 0.7773502691896259, 3.1622776601683795, 0.65, 0},
      std::tuple{0.6440169358562926,
                 0.7773502691896259,
                 3.1622776601683795,
                 0.95,
                 1.4652553264278354},
      std::tuple{0.7773502691896259,
                 0.37735026918962583,
                 0.0001,
                 0.05,
                 7.411159383997479e-06},
      std::tuple{0.7773502691896259,
                 0.37735026918962583,
                 0.0001,
                 0.35,
                 0.00023116136272582555},
      std::tuple{0.7773502691896259,
                 0.37735026918962583,
                 0.0001,
                 0.65,
                 0.23563606395424863},
      std::tuple{0.7773502691896259,
                 0.37735026918962583,
                 0.0001,
                 0.95,
                 0.0030546091145512624},
      std::tuple{0.7773502691896259,
                 0.37735026918962583,
                 0.0031622776601683794,
                 0.05,
                 0.00023406330922685052},
      std::tuple{0.7773502691896259,
                 0.37735026918962583,
                 0.0031622776601683794,
                 0.35,
                 0.007249139201052769},
      std::tuple{0.7773502691896259,
                 0.37735026918962583,
                 0.0031622776601683794,
                 0.65,
                 0.288806813335828},
      std::tuple{0.7773502691896259,
                 0.37735026918962583,
                 0.0031622776601683794,
                 0.95,
                 0.09256075757974097},
      std::tuple{0.7773502691896259,
                 0.37735026918962583,
                 0.1,
                 0.05,
                 0.007377231824157576},
      std::tuple{0.7773502691896259,
                 0.37735026918962583,
                 0.1,
                 0.35,
                 0.18788862212722682},
      std::tuple{0.7773502691896259,
                 0.37735026918962583,
                 0.1,
                 0.65,
                 0.6791707222540323},
      std::tuple{0.7773502691896259, 0.37735026918962583, 0.1, 0.95, 0},
      std::tuple{
          0.7773502691896259, 0.37735026918962583, 3.1622776601683795, 0.05, 0},
      std::tuple{
          0.7773502691896259, 0.37735026918962583, 3.1622776601683795, 0.35, 0},
      std::tuple{
          0.7773502691896259, 0.37735026918962583, 3.1622776601683795, 0.65, 0},
      std::tuple{0.7773502691896259,
                 0.37735026918962583,
                 3.1622776601683795,
                 0.95,
                 1.6545035829889259},
      std::tuple{0.7773502691896259,
                 0.5106836025229592,
                 0.0001,
                 0.05,
                 7.540003466141407e-06},
      std::tuple{0.7773502691896259,
                 0.5106836025229592,
                 0.0001,
                 0.35,
                 0.00022017376031957072},
      std::tuple{0.7773502691896259,
                 0.5106836025229592,
                 0.0001,
                 0.65,
                 0.0019291854113340373},
      std::tuple{0.7773502691896259,
                 0.5106836025229592,
                 0.0001,
                 0.95,
                 0.0030546091145512624},
      std::tuple{0.7773502691896259,
                 0.5106836025229592,
                 0.0031622776601683794,
                 0.05,
                 0.00023961116825033191},
      std::tuple{0.7773502691896259,
                 0.5106836025229592,
                 0.0031622776601683794,
                 0.35,
                 0.006919498291816282},
      std::tuple{0.7773502691896259,
                 0.5106836025229592,
                 0.0031622776601683794,
                 0.65,
                 0.053762638707409126},
      std::tuple{0.7773502691896259,
                 0.5106836025229592,
                 0.0031622776601683794,
                 0.95,
                 0.09256075757974097},
      std::tuple{0.7773502691896259,
                 0.5106836025229592,
                 0.1,
                 0.05,
                 0.007553835443188259},
      std::tuple{0.7773502691896259,
                 0.5106836025229592,
                 0.1,
                 0.35,
                 0.1870907093282112},
      std::tuple{0.7773502691896259,
                 0.5106836025229592,
                 0.1,
                 0.65,
                 0.5699414855437102},
      std::tuple{0.7773502691896259,
                 0.5106836025229592,
                 0.1,
                 0.95,
                 1.3456667575818533},
      std::tuple{
          0.7773502691896259, 0.5106836025229592, 3.1622776601683795, 0.05, 0},
      std::tuple{
          0.7773502691896259, 0.5106836025229592, 3.1622776601683795, 0.35, 0},
      std::tuple{
          0.7773502691896259, 0.5106836025229592, 3.1622776601683795, 0.65, 0},
      std::tuple{0.7773502691896259,
                 0.5106836025229592,
                 3.1622776601683795,
                 0.95,
                 1.6513526733164734},
      std::tuple{0.7773502691896259,
                 0.6440169358562926,
                 0.0001,
                 0.05,
                 7.692929307907293e-06},
      std::tuple{0.7773502691896259,
                 0.6440169358562926,
                 0.0001,
                 0.35,
                 0.00021746340965321482},
      std::tuple{0.7773502691896259,
                 0.6440169358562926,
                 0.0001,
                 0.65,
                 0.0010141027513213725},
      std::tuple{0.7773502691896259,
                 0.6440169358562926,
                 0.0001,
                 0.95,
                 0.0030546091145512624},
      std::tuple{0.7773502691896259,
                 0.6440169358562926,
                 0.0031622776601683794,
                 0.05,
                 0.00024358036052285205},
      std::tuple{0.7773502691896259,
                 0.6440169358562926,
                 0.0031622776601683794,
                 0.35,
                 0.006840181608917257},
      std::tuple{0.7773502691896259,
                 0.6440169358562926,
                 0.0031622776601683794,
                 0.65,
                 0.030816935402392814},
      std::tuple{0.7773502691896259,
                 0.6440169358562926,
                 0.0031622776601683794,
                 0.95,
                 0.09256075757974097},
      std::tuple{0.7773502691896259,
                 0.6440169358562926,
                 0.1,
                 0.05,
                 0.0076783467954213485},
      std::tuple{0.7773502691896259,
                 0.6440169358562926,
                 0.1,
                 0.35,
                 0.1886076171694935},
      std::tuple{0.7773502691896259,
                 0.6440169358562926,
                 0.1,
                 0.65,
                 0.5040849323535525},
      std::tuple{0.7773502691896259,
                 0.6440169358562926,
                 0.1,
                 0.95,
                 1.2811313744400128},
      std::tuple{
          0.7773502691896259, 0.6440169358562926, 3.1622776601683795, 0.05, 0},
      std::tuple{
          0.7773502691896259, 0.6440169358562926, 3.1622776601683795, 0.35, 0},
      std::tuple{
          0.7773502691896259, 0.6440169358562926, 3.1622776601683795, 0.65, 0},
      std::tuple{0.7773502691896259,
                 0.6440169358562926,
                 3.1622776601683795,
                 0.95,
                 1.6483214411861051},
      std::tuple{0.7773502691896259,
                 0.7773502691896259,
                 0.0001,
                 0.05,
                 7.806693241205771e-06},
      std::tuple{0.7773502691896259,
                 0.7773502691896259,
                 0.0001,
                 0.35,
                 0.0002173828693434697},
      std::tuple{0.7773502691896259,
                 0.7773502691896259,
                 0.0001,
                 0.65,
                 0.0007909289023483763},
      std::tuple{0.7773502691896259,
                 0.7773502691896259,
                 0.0001,
                 0.95,
                 0.0030546091145512624},
      std::tuple{0.7773502691896259,
                 0.7773502691896259,
                 0.0031622776601683794,
                 0.05,
                 0.00024648183988229506},
      std::tuple{0.7773502691896259,
                 0.7773502691896259,
                 0.0031622776601683794,
                 0.35,
                 0.006844294417901413},
      std::tuple{0.7773502691896259,
                 0.7773502691896259,
                 0.0031622776601683794,
                 0.65,
                 0.024405928427880138},
      std::tuple{0.7773502691896259,
                 0.7773502691896259,
                 0.0031622776601683794,
                 0.95,
                 0.09256075757974097},
      std::tuple{0.7773502691896259,
                 0.7773502691896259,
                 0.1,
                 0.05,
                 0.0077725405473192104},
      std::tuple{0.7773502691896259,
                 0.7773502691896259,
                 0.1,
                 0.35,
                 0.1908016693914296},
      std::tuple{0.7773502691896259,
                 0.7773502691896259,
                 0.1,
                 0.65,
                 0.4677255472039136},
      std::tuple{0.7773502691896259,
                 0.7773502691896259,
                 0.1,
                 0.95,
                 1.1733319381342693},
      std::tuple{
          0.7773502691896259, 0.7773502691896259, 3.1622776601683795, 0.05, 0},
      std::tuple{
          0.7773502691896259, 0.7773502691896259, 3.1622776601683795, 0.35, 0},
      std::tuple{
          0.7773502691896259, 0.7773502691896259, 3.1622776601683795, 0.65, 0},
      std::tuple{0.7773502691896259,
                 0.7773502691896259,
                 3.1622776601683795,
                 0.95,
                 1.6452148494846968});
  REQUIRE(BSMPT::kappa::kappaNuMuModel(cs2b, cs2s, al, vw) ==
          Approx(expected).epsilon(1e-3));
}<|MERGE_RESOLUTION|>--- conflicted
+++ resolved
@@ -684,9 +684,6 @@
   REQUIRE(vac.PhasesList.size() == 2);
 }
 
-<<<<<<< HEAD
-TEST_CASE("Check maximal thermal mass squared over temperature ratio")
-=======
 TEST_CASE("Check calculation of Chapman-Jouget velocity", "[gw]")
 {
   const std::vector<double> example_point_SM{
@@ -736,7 +733,6 @@
 }
 
 TEST_CASE("Check maximal thermal mass squared over temperature ratio", "[gw]")
->>>>>>> db458d8a
 {
   const std::vector<double> example_point_SM{
       /* muSq = */ -7823.7540500000005,
@@ -788,8 +784,6 @@
               .epsilon(1e-2));
 }
 
-<<<<<<< HEAD
-=======
 TEST_CASE("Check gstar implementation", "[gw]")
 {
   const std::vector<double> example_point_CXSM{/* v = */ 245.34120667410863,
@@ -823,7 +817,6 @@
   REQUIRE(3.366 == Approx(BASolution.GetGstar(1e-6)).epsilon(1e-2));
 }
 
->>>>>>> db458d8a
 TEST_CASE("Checking phase tracking and GW for BP3", "[gw]")
 {
   const std::vector<double> example_point_CXSM{/* v = */ 245.34120667410863,
