#!/usr/bin/env python3
# SPDX-FileCopyrightText: 2021 Philipp Basler, Margarete Mühlleitner and Jonas
# Müller
#
# SPDX-License-Identifier: GPL-3.0-or-later

import pandas as pd
<<<<<<< HEAD
import argparse


def convert(IndexCol, InputFILE, OutputFILE, Seperator):
    df = pd.DataFrame()
    if IndexCol == "False":
        df = pd.read_table(InputFILE, index_col=False, sep=Seperator)
    else:
        df = pd.read_table(InputFILE, index_col=int(IndexCol), sep=Seperator)

    """
    The parameters should have the label of the corresponding parameter.
    """
=======
import sys


def convert(InputFile, OutputFile):
    print(f"Reading {InputFile}.")
    print(f"Output is saved to {OutputFile}.")

    with open(InputFile, "r") as file:
        df = pd.read_csv(file, index_col=False, sep="\t")

>>>>>>> dad88516
    v = "v"
    vs = "vs"
    va = "va"
    msq = "msq"
    lamb = "lambda"
    delta2 = "delta2"
    b2 = "b2"
    d2 = "d2"
    Reb1 = "Reb1"
    Imb1 = "Imb1"
    Rea1 = "Rea1"
    Ima1 = "Ima1"

    NoImb1 = False
    NoIma1 = False

    if Imb1 not in df:
        Reb1 = "b1"
<<<<<<< HEAD
        NoImb1 = True
    if Ima1 not in df:
        Rea1 = "a1"
=======
        print(f"Reb1 changed to {Reb1}.")
        NoImb1 = True
    if Ima1 not in df:
        Rea1 = "a1"
        print(f"Rea1 changed to {Rea1}.")
>>>>>>> dad88516
        NoIma1 = True

    frontcol = [v, vs, va, msq, lamb, delta2, b2, d2, Reb1, Imb1, Rea1, Ima1]

    for c in frontcol:
        if c not in df:
            df[c] = 0

    Col = [c for c in frontcol if c in df] + [c for c in df if c not in frontcol]

    df = df[Col]

    if NoImb1:
        df.rename(columns={Reb1: "Reb1"}, inplace=True)
    if NoIma1:
        df.rename(columns={Rea1: "Rea1"}, inplace=True)

<<<<<<< HEAD
    with open(OutputFILE, "w") as file:
        df.to_csv(file, index=True, sep="\t")


parser = argparse.ArgumentParser()
parser.add_argument(
    "-i",
    "--indexcol",
    help="Column which stores the index of your data",
    default="False",
)
parser.add_argument("-in", "--input", help="Input file")
parser.add_argument("-out", "--output", help="Output file")
parser.add_argument(
    "-sep", "--seperator", help="Column separator of input file", default="\t"
)
=======
    with open(OutputFile, "w") as file:
        df.to_csv(file, index=True, sep="\t")

>>>>>>> dad88516

if __name__ == "__main__":
    args = parser.parse_args()
    convert(args.indexcol, args.input, args.output, args.seperator)<|MERGE_RESOLUTION|>--- conflicted
+++ resolved
@@ -5,7 +5,6 @@
 # SPDX-License-Identifier: GPL-3.0-or-later
 
 import pandas as pd
-<<<<<<< HEAD
 import argparse
 
 
@@ -19,18 +18,6 @@
     """
     The parameters should have the label of the corresponding parameter.
     """
-=======
-import sys
-
-
-def convert(InputFile, OutputFile):
-    print(f"Reading {InputFile}.")
-    print(f"Output is saved to {OutputFile}.")
-
-    with open(InputFile, "r") as file:
-        df = pd.read_csv(file, index_col=False, sep="\t")
-
->>>>>>> dad88516
     v = "v"
     vs = "vs"
     va = "va"
@@ -49,17 +36,9 @@
 
     if Imb1 not in df:
         Reb1 = "b1"
-<<<<<<< HEAD
         NoImb1 = True
     if Ima1 not in df:
         Rea1 = "a1"
-=======
-        print(f"Reb1 changed to {Reb1}.")
-        NoImb1 = True
-    if Ima1 not in df:
-        Rea1 = "a1"
-        print(f"Rea1 changed to {Rea1}.")
->>>>>>> dad88516
         NoIma1 = True
 
     frontcol = [v, vs, va, msq, lamb, delta2, b2, d2, Reb1, Imb1, Rea1, Ima1]
@@ -77,7 +56,6 @@
     if NoIma1:
         df.rename(columns={Rea1: "Rea1"}, inplace=True)
 
-<<<<<<< HEAD
     with open(OutputFILE, "w") as file:
         df.to_csv(file, index=True, sep="\t")
 
@@ -94,11 +72,6 @@
 parser.add_argument(
     "-sep", "--seperator", help="Column separator of input file", default="\t"
 )
-=======
-    with open(OutputFile, "w") as file:
-        df.to_csv(file, index=True, sep="\t")
-
->>>>>>> dad88516
 
 if __name__ == "__main__":
     args = parser.parse_args()
