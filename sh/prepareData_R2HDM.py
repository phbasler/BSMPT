#!/usr/bin/env python3
# SPDX-FileCopyrightText: 2021 Philipp Basler, Margarete Mühlleitner and Jonas
# Müller
#
# SPDX-License-Identifier: GPL-3.0-or-later

import pandas as pd
import argparse

<<<<<<< HEAD
####### The parameters Type,Lambda1 to Lambda5, tanbeta and m12squared should have the label of the corresponding
####### parameter. With Seperator you have to tell which seperator your data file
#######  is using (e.g. , \t or space). Your InputFILE will then be saved to OutputFILE
=======
"""
The parameters Type, Lambda1 to Lambda5, tanbeta and m12squared should
have the label of the corresponding parameter.
"""
>>>>>>> db458d8a

type_names = ["yuktype", "type", "Type"]
Lambda1_names = ["L1"]
Lambda2_names = ["L2"]
Lambda3_names = ["L3"]
Lambda4_names = ["L4"]
Lambda5_names = ["L5"]
tanbeta_names = ["tbeta"]
m12squared_names = ["m12sq", "m12sqr"]

<<<<<<< HEAD
Seperator = "\t"
InputFILE = "../example/R2HDM_Input.dat"
InputFILE = "wI.csv"
OutputFILE = "R2HDM_Ordered.dat"
Type = "yuktype"
Lambda1 = "L1"
Lambda2 = "L2"
Lambda3 = "L3"
Lambda4 = "L4"
Lambda5 = "L5"
tanbeta = "tbeta"
m12squared = "m12sq"
=======
def get_column_names(name_list, df):
    name = next((el for el in name_list if el in df), None)
    if name is None:
        raise ValueError("No column matching " + str(name_list) + " found in file. Check the input or add column name to the list.")
    return name
>>>>>>> db458d8a

def convert(IndexCol, InputFILE, OutputFILE, Seperator):
    df = pd.DataFrame()
    if IndexCol == "False":
        df = pd.read_table(InputFILE, index_col=False, sep=Seperator)
    else:
        df = pd.read_table(InputFILE, index_col=int(IndexCol), sep=Seperator)

<<<<<<< HEAD
def convert(IndexCol):
    df = pd.DataFrame()
    if IndexCol == "False":
        df = pd.read_table(InputFILE, index_col=False, sep=Seperator)
    else:
        df = pd.read_table(InputFILE, index_col=int(IndexCol), sep=Seperator)
=======
    Type = get_column_names(type_names, df)
    Lambda1 = get_column_names(Lambda1_names, df)
    Lambda2 = get_column_names(Lambda2_names, df)
    Lambda3 = get_column_names(Lambda3_names, df)
    Lambda4 = get_column_names(Lambda4_names, df)
    Lambda5 = get_column_names(Lambda5_names, df)
    m12squared = get_column_names(m12squared_names, df)
    tanbeta = get_column_names(tanbeta_names, df)
>>>>>>> db458d8a

    frontcol = [Type, Lambda1, Lambda2, Lambda3, Lambda4, Lambda5, m12squared, tanbeta]

    Col = [c for c in frontcol if c in df] + [c for c in df if c not in frontcol]
    df = df[Col]

    df.to_csv(OutputFILE, index=False, sep="\t")


parser = argparse.ArgumentParser()
parser.add_argument(
    "-i",
    "--indexcol",
    help="Column which stores the index of your data",
    default="False",
)
<<<<<<< HEAD

if __name__ == "__main__":
    args = parser.parse_args()
    convert(args.indexcol)
=======
parser.add_argument("-in", "--input", help="Input file")
parser.add_argument("-out", "--output", help="Output file")
parser.add_argument(
    "-sep", "--seperator", help="Column separator of input file", default="\t"
)

if __name__ == "__main__":
    args = parser.parse_args()
    convert(args.indexcol, args.input, args.output, args.seperator)
>>>>>>> db458d8a
<|MERGE_RESOLUTION|>--- conflicted
+++ resolved
@@ -7,16 +7,10 @@
 import pandas as pd
 import argparse
 
-<<<<<<< HEAD
-####### The parameters Type,Lambda1 to Lambda5, tanbeta and m12squared should have the label of the corresponding
-####### parameter. With Seperator you have to tell which seperator your data file
-#######  is using (e.g. , \t or space). Your InputFILE will then be saved to OutputFILE
-=======
 """
 The parameters Type, Lambda1 to Lambda5, tanbeta and m12squared should
 have the label of the corresponding parameter.
 """
->>>>>>> db458d8a
 
 type_names = ["yuktype", "type", "Type"]
 Lambda1_names = ["L1"]
@@ -27,26 +21,11 @@
 tanbeta_names = ["tbeta"]
 m12squared_names = ["m12sq", "m12sqr"]
 
-<<<<<<< HEAD
-Seperator = "\t"
-InputFILE = "../example/R2HDM_Input.dat"
-InputFILE = "wI.csv"
-OutputFILE = "R2HDM_Ordered.dat"
-Type = "yuktype"
-Lambda1 = "L1"
-Lambda2 = "L2"
-Lambda3 = "L3"
-Lambda4 = "L4"
-Lambda5 = "L5"
-tanbeta = "tbeta"
-m12squared = "m12sq"
-=======
 def get_column_names(name_list, df):
     name = next((el for el in name_list if el in df), None)
     if name is None:
         raise ValueError("No column matching " + str(name_list) + " found in file. Check the input or add column name to the list.")
     return name
->>>>>>> db458d8a
 
 def convert(IndexCol, InputFILE, OutputFILE, Seperator):
     df = pd.DataFrame()
@@ -55,14 +34,6 @@
     else:
         df = pd.read_table(InputFILE, index_col=int(IndexCol), sep=Seperator)
 
-<<<<<<< HEAD
-def convert(IndexCol):
-    df = pd.DataFrame()
-    if IndexCol == "False":
-        df = pd.read_table(InputFILE, index_col=False, sep=Seperator)
-    else:
-        df = pd.read_table(InputFILE, index_col=int(IndexCol), sep=Seperator)
-=======
     Type = get_column_names(type_names, df)
     Lambda1 = get_column_names(Lambda1_names, df)
     Lambda2 = get_column_names(Lambda2_names, df)
@@ -71,7 +42,6 @@
     Lambda5 = get_column_names(Lambda5_names, df)
     m12squared = get_column_names(m12squared_names, df)
     tanbeta = get_column_names(tanbeta_names, df)
->>>>>>> db458d8a
 
     frontcol = [Type, Lambda1, Lambda2, Lambda3, Lambda4, Lambda5, m12squared, tanbeta]
 
@@ -88,12 +58,6 @@
     help="Column which stores the index of your data",
     default="False",
 )
-<<<<<<< HEAD
-
-if __name__ == "__main__":
-    args = parser.parse_args()
-    convert(args.indexcol)
-=======
 parser.add_argument("-in", "--input", help="Input file")
 parser.add_argument("-out", "--output", help="Output file")
 parser.add_argument(
@@ -102,5 +66,4 @@
 
 if __name__ == "__main__":
     args = parser.parse_args()
-    convert(args.indexcol, args.input, args.output, args.seperator)
->>>>>>> db458d8a
+    convert(args.indexcol, args.input, args.output, args.seperator)