#!/usr/bin/env python3
# SPDX-FileCopyrightText: 2021 Philipp Basler, Margarete Mühlleitner and Jonas
# Müller
#
# SPDX-License-Identifier: GPL-3.0-or-later

import pandas as pd
import argparse

<<<<<<< HEAD
"""
The parameters Type, Lambda1 to Lambda8, tanbeta, m12squared and vs should
have the label of the corresponding parameter.
"""

type_names = ["yuktype", "type", "Type", "p_THDMtype"]
Lambda1_names = ["L1", "p_L1"]
Lambda2_names = ["L2", "p_L2"]
Lambda3_names = ["L3", "p_L3"]
Lambda4_names = ["L4", "p_L4"]
Lambda5_names = ["L5", "p_L5"]
Lambda6_names = ["L6", "p_L6"]
Lambda7_names = ["L7", "p_L7"]
Lambda8_names = ["L8", "p_L8"]
tanbeta_names = ["tbeta", "p_tbeta"]
m12squared_names = ["m12sq", "m12sqr", "p_m12sq"]
vs_names = ["vs", "p_vs"]

def get_column_names(name_list, df):
    name = next((el for el in name_list if el in df), None)
    if name is None:
        raise ValueError("No column matching " + str(name_list) + " found in file. Check the input or add column name to the list.")
    return name

def convert(IndexCol, InputFILE, OutputFILE, Seperator):
=======
####### The parameters Type,Lambda1 to Lambda8, tanbeta, m12squared and v_s should have the label of the
####### corresponding parameter. With Seperator you have to tell which seperator your data file
####### is using (e.g. , \t or space). Your InputFILE will then be saved to OutputFILE.

Seperator = "\t"
InputFILE = "../example/N2HDM_Input.dat"
OutputFILE = "N2HDM_Ordered.dat"
Type = "p_THDMtype"
Lambda1 = "p_L1"
Lambda2 = "p_L2"
Lambda3 = "p_L3"
Lambda4 = "p_L4"
Lambda5 = "p_L5"
Lambda6 = "p_L6"
Lambda7 = "p_L7"
Lambda8 = "p_L8"
tanbeta = "p_tbeta"
m12squared = "p_m12sq"
vs = "p_vs"

def convert(IndexCol):
>>>>>>> dad88516
    df = pd.DataFrame()
    if IndexCol == "False":
        df = pd.read_table(InputFILE, index_col=False, sep=Seperator)
    else:
        df = pd.read_table(InputFILE, index_col=int(IndexCol), sep=Seperator)

<<<<<<< HEAD
    Type = get_column_names(type_names, df)
    Lambda1 = get_column_names(Lambda1_names, df)
    Lambda2 = get_column_names(Lambda2_names, df)
    Lambda3 = get_column_names(Lambda3_names, df)
    Lambda4 = get_column_names(Lambda4_names, df)
    Lambda5 = get_column_names(Lambda5_names, df)
    Lambda6 = get_column_names(Lambda6_names, df)
    Lambda7 = get_column_names(Lambda7_names, df)
    Lambda8 = get_column_names(Lambda8_names, df)
    tanbeta = get_column_names(tanbeta_names, df)
    m12squared = get_column_names(m12squared_names, df)
    vs = get_column_names(vs_names, df)

=======
>>>>>>> dad88516
    frontcol = [
        Type,
        Lambda1,
        Lambda2,
        Lambda3,
        Lambda4,
        Lambda5,
        Lambda6,
        Lambda7,
        Lambda8,
        vs,
        tanbeta,
        m12squared,
    ]

    Col = [c for c in frontcol if c in df] + [c for c in df if c not in frontcol]
    df = df[Col]

    df.to_csv(OutputFILE, index=False, sep="\t")


parser = argparse.ArgumentParser()
parser.add_argument(
    "-i",
    "--indexcol",
    help="Column which stores the index of your data",
    default="False",
)
<<<<<<< HEAD
parser.add_argument("-in", "--input", help="Input file")
parser.add_argument("-out", "--output", help="Output file")
parser.add_argument(
    "-sep", "--seperator", help="Column separator of input file", default="\t"
)

if __name__ == "__main__":
    args = parser.parse_args()
    convert(args.indexcol, args.input, args.output, args.seperator)
=======

if __name__ == "__main__":
    args = parser.parse_args()
    convert(args.indexcol)
>>>>>>> dad88516
<|MERGE_RESOLUTION|>--- conflicted
+++ resolved
@@ -7,10 +7,8 @@
 import pandas as pd
 import argparse
 
-<<<<<<< HEAD
 """
-The parameters Type, Lambda1 to Lambda8, tanbeta, m12squared and vs should
-have the label of the corresponding parameter.
+The column labels used in the input file need to be contained in the parameter name lists.
 """
 
 type_names = ["yuktype", "type", "Type", "p_THDMtype"]
@@ -33,36 +31,12 @@
     return name
 
 def convert(IndexCol, InputFILE, OutputFILE, Seperator):
-=======
-####### The parameters Type,Lambda1 to Lambda8, tanbeta, m12squared and v_s should have the label of the
-####### corresponding parameter. With Seperator you have to tell which seperator your data file
-####### is using (e.g. , \t or space). Your InputFILE will then be saved to OutputFILE.
-
-Seperator = "\t"
-InputFILE = "../example/N2HDM_Input.dat"
-OutputFILE = "N2HDM_Ordered.dat"
-Type = "p_THDMtype"
-Lambda1 = "p_L1"
-Lambda2 = "p_L2"
-Lambda3 = "p_L3"
-Lambda4 = "p_L4"
-Lambda5 = "p_L5"
-Lambda6 = "p_L6"
-Lambda7 = "p_L7"
-Lambda8 = "p_L8"
-tanbeta = "p_tbeta"
-m12squared = "p_m12sq"
-vs = "p_vs"
-
-def convert(IndexCol):
->>>>>>> dad88516
     df = pd.DataFrame()
     if IndexCol == "False":
         df = pd.read_table(InputFILE, index_col=False, sep=Seperator)
     else:
         df = pd.read_table(InputFILE, index_col=int(IndexCol), sep=Seperator)
 
-<<<<<<< HEAD
     Type = get_column_names(type_names, df)
     Lambda1 = get_column_names(Lambda1_names, df)
     Lambda2 = get_column_names(Lambda2_names, df)
@@ -76,8 +50,6 @@
     m12squared = get_column_names(m12squared_names, df)
     vs = get_column_names(vs_names, df)
 
-=======
->>>>>>> dad88516
     frontcol = [
         Type,
         Lambda1,
@@ -106,7 +78,6 @@
     help="Column which stores the index of your data",
     default="False",
 )
-<<<<<<< HEAD
 parser.add_argument("-in", "--input", help="Input file")
 parser.add_argument("-out", "--output", help="Output file")
 parser.add_argument(
@@ -115,10 +86,4 @@
 
 if __name__ == "__main__":
     args = parser.parse_args()
-    convert(args.indexcol, args.input, args.output, args.seperator)
-=======
-
-if __name__ == "__main__":
-    args = parser.parse_args()
-    convert(args.indexcol)
->>>>>>> dad88516
+    convert(args.indexcol, args.input, args.output, args.seperator)