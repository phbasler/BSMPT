--- conflicted
+++ resolved
@@ -7,10 +7,8 @@
 import pandas as pd
 import argparse
 
-<<<<<<< HEAD
 """
-The parameters Type,Lambda1 to Lambda4, re_Lambda5, im_Lambda5, tanbeta,
-re_m12squared should have the label of the corresponding parameter.
+The column labels used in the input file need to be contained in the parameter name lists.
 """
 
 type_names = ["yuktype", "type", "Type"]
@@ -22,24 +20,6 @@
 im_Lambda5_names = ["L5i", "im_L5"]
 tanbeta_names = ["tbeta", "p_tbeta"]
 re_m12squared_names = ["m12sq", "m12sqr", "re_m12sq"]
-=======
-####### The parameters Type,Lambda1 to Lambda4,re_Lambda5,im_Lambda5, tanbeta and re_m12squared should have the label
-####### of the corresponding parameter. With Seperator you have to tell which seperator your data file
-####### is using (e.g. , \t or space). Your InputFILE will then be saved to OutputFILE.
-
-Seperator = "\t"
-InputFILE = "../example/C2HDM_Input.dat"
-OutputFILE = "C2HDM_Ordered.dat"
-Type = "Type"
-Lambda1 = "L1"
-Lambda2 = "L2"
-Lambda3 = "L3"
-Lambda4 = "L4"
-re_Lambda5 = "re_L5"
-im_Lambda5 = "im_L5"
-tanbeta = "tbeta"
-re_m12squared = "re_m12sq"
->>>>>>> dad88516
 
 def get_column_names(name_list, df):
     name = next((el for el in name_list if el in df), None)
@@ -47,18 +27,13 @@
         raise ValueError("No column matching " + str(name_list) + " found in file. Check the input or add column name to the list.")
     return name
 
-<<<<<<< HEAD
 def convert(IndexCol, InputFILE, OutputFILE, Seperator):
-=======
-def convert(IndexCol):
->>>>>>> dad88516
     df = pd.DataFrame()
     if IndexCol == "False":
         df = pd.read_table(InputFILE, index_col=False, sep=Seperator)
     else:
         df = pd.read_table(InputFILE, index_col=int(IndexCol), sep=Seperator)
 
-<<<<<<< HEAD
     Type = get_column_names(type_names, df)
     Lambda1 = get_column_names(Lambda1_names, df)
     Lambda2 = get_column_names(Lambda2_names, df)
@@ -81,20 +56,6 @@
         tanbeta,
     ]
 
-=======
-    frontcol = [
-        Type,
-        Lambda1,
-        Lambda2,
-        Lambda3,
-        Lambda4,
-        re_Lambda5,
-        im_Lambda5,
-        re_m12squared,
-        tanbeta,
-    ]
-
->>>>>>> dad88516
     Col = [c for c in frontcol if c in df] + [c for c in df if c not in frontcol]
     df = df[Col]
 
@@ -108,7 +69,6 @@
     help="Column which stores the index of your data",
     default="False",
 )
-<<<<<<< HEAD
 parser.add_argument("-in", "--input", help="Input file")
 parser.add_argument("-out", "--output", help="Output file")
 parser.add_argument(
@@ -117,10 +77,4 @@
 
 if __name__ == "__main__":
     args = parser.parse_args()
-    convert(args.indexcol, args.input, args.output, args.seperator)
-=======
-
-if __name__ == "__main__":
-    args = parser.parse_args()
-    convert(args.indexcol)
->>>>>>> dad88516
+    convert(args.indexcol, args.input, args.output, args.seperator)