<!--
SPDX-FileCopyrightText: 2021 Philipp Basler, Margarete Mühlleitner and Jonas Müller

SPDX-License-Identifier: GPL-3.0-or-later
-->

<<<<<<< HEAD
Program: BSMPT version 3.0.8
=======
Program: BSMPT version 3.0.6
>>>>>>> d4e7f551

Released by: Philipp Basler, Lisa Biermann, Margarete Mühlleitner, Jonas Müller, Rui Santos and João Viana

[!["GitHub Discussions"](https://img.shields.io/badge/%20GitHub-%20Discussions-gray.svg?longCache=true&logo=github&colorB=purple)](https://github.com/phbasler/BSMPT/discussions)
[![Unit tests](https://github.com/phbasler/BSMPT/actions/workflows/test.yml/badge.svg?branch=master)](https://github.com/phbasler/BSMPT/actions/workflows/test.yml)
[![codecov master](https://codecov.io/gh/phbasler/BSMPT/branch/master/graph/badge.svg?token=LDGNQTADB5)](https://codecov.io/gh/phbasler/BSMPT)
[![Documentation](https://img.shields.io/badge/Documentation-master-success)][DoxygenLink]
[![Benchmarks](https://img.shields.io/badge/Benchmark-master-success)](https://phbasler.github.io/BSMPT/benchmarks/)
[![Maintenance](https://img.shields.io/badge/Maintained%3F-yes-green.svg)](https://github.com/phbasler/bsmpt/graphs/commit-activity)
[![GitHub license](https://img.shields.io/github/license/phbasler/bsmpt.svg)](https://github.com/phbasler/BSMPT/blob/master/LICENSE.md)
[![Latest release](https://badgen.net/github/release/phbasler/bsmpt)](https://github.com/phbasler/bsmpt/releases)


Manual: version 3.0

BSMPT - Beyond the Standard Model Phase Transitions:

The C++ program package BSMPT allows for the detailed study of (multi-step) phase transitions between temperature-dependent minima in the one-loop daisy-resummed finite-temperature effective potential.

The program tracks temperature-dependent minima, calculates the bounce solution, the characteristic temperatures and gravitational wave signals of first-order phase transitions.
The code also allows to derive the loop-corrected trilinear Higgs self-couplings and provides the computation of the baryon asymmetry for the CP-violating 2-Higgs Doublet Model (C2HDM).

We apply an 'on-shell' renormalization scheme in the sense
that the loop-corrected masses and mixing angles are required to be
equal to their tree-level input values. This allows for efficient
scans in the parameter space of the models. 

The models implemented so far are

  - Standard Model (SM)
  - CP-conserving 2-Higgs-Doublet Model (R2HDM)
  - CP-violating 2-Higgs-Doublet Model (C2HDM)
  - Next-to-Minimal 2HDM (N2HDM)
  - CP in the Dark ([arXiv 1807.10322](https://arxiv.org/abs/1807.10322), [arXiv 2204.13425](https://arxiv.org/abs/2204.13425))
  - Complex Singlet Extension (CxSM)

The code is structured such that users can add their own models.



The program package can be downloaded at:
https://github.com/phbasler/BSMPT

The documentation of the code is provided at [https://phbasler.github.io/BSMPT/documentation][DoxygenLink].

Sample input and output files are provided in the directory 'example'.

Modifications and corrected bugs are reported in the file 'Changelog.md'.



For additional information, comments, complaints or suggestions open a corresponding [issue](https://github.com/phbasler/BSMPT/issues) or start a [discussion](https://github.com/phbasler/BSMPT/discussions). For non-public matters please send an e-mail to bsmpt@lists.kit.edu.

---

### Citation:
If you use this program for your work, please cite 

  - [1803.02846](https://arxiv.org/abs/1803.02846)
  - [2007.01725](https://arxiv.org/abs/2007.01725)
  - [2404.19037](https://arxiv.org/abs/2404.19037)

## Installation:
BSMPT uses cmake and [conan 2](https://conan.io/) for its installation which can be installed through pip with `pip3 install cmake conan`.
In addition, you need a `C` and `C++` compiler installed.

### build - simple
If you want the default installation of BSMPT, you can then use the `Build.py` script.
The script `Build.py` installs the necessary conan profiles for your operating system, handles the dependencies and compiles `BSMPT` with its default settings in release mode. You can execute it with

```bash
python3 Build.py
```

### Dependencies
BSMPT uses cmake and [conan 2](https://conan.io/) for dependencies. The used dependencies are:

1. [GSL library](https://www.gnu.org/software/gsl/). 
2. [Eigen3](https://eigen.tuxfamily.org/index.php?title=Main_Page)  
3. [libcmaes](https://github.com/CMA-ES/libcmaes): Additionally to GSL you should either use libcmaes or NLopt. For more details on the libcmaes installation, e.g. possible dependencies, visit their [wiki](https://github.com/CMA-ES/libcmaes/wiki). If you don't want to install or use it, you can set `--options UseLibCMAES=False` when using the detailed build, as described below.
4. [NLopt](https://nlopt.readthedocs.io/en/latest/): If you do not want to use NLopt, you can set `--options UseNLopt=False` when using the detailed build, as described below.
5. [Boost](https://www.boost.org/) : This is optional and only required for the Baryogenesis calculations. In order to compile the Baryogenesis calculation, set `--options CompileBaryo=True` when using the detailed build, as described below.


### build - detailed
We provide the script `Setup.py` which installs conan profiles for your operating system and runs `conan install` to download the dependencies. If you want to use other profiles feel free to execute `conan install` with your profile manually or add it to the script.

You can build the code with

```bash
python3 Setup.py  
cmake --preset ${profile}  
cmake --build --preset ${profile} -j  
cmake --build --preset ${profile} -j -t doc
```
    

The `-t doc` will use doxygen to create the online help in build/html which can be opened locally.
The `${profile}` parameter depends on your operating system. After running the `Setup` script you can call `cmake --list-presets` to show the found presets.

The script `Setup.py` can take several optional arguments, run `python3 Setup.py -h` or `python3 Setup.py --help` to display them.


### Unit tests
After compiling the code call `ctest --preset ${profile} -j` in the root folder to run some checks. Here the NLO VEV and EWPT for the R2HDM, C2HDM and N2HDM example points will be calculated and compared to the expected results. 


### Development
Most modern IDEs support cmake profiles. After running the `Setup.py` script you can open the root folder in an IDE of your choice (e.g. VSCode with cmake extension) and it will recognise the cmake profile.


Code from the following repositories is used in BSMPT:
- [`ttk592::spline`](https://github.com/ttk592/spline) by Tino Kluge, a C++ cubic spline interpolation library 
- [`AsciiPlotter`](https://github.com/joehood/asciiplotter) by Joe Hood, for ASCII plots in the terminal 

---

## How to add a new model:

To add a new model, you have to modify/create five files (for further details, also consult the manual):

1. Go to `include/BSMPT/models` and copy `ClassTemplate.h` to `YourModel.h`. Adjust the name of the class `Class_Template` to `Class_YourModel`.

2. Go to `src/models` and copy `ClassTemplate.cpp` to `YourModel.cpp`, and again change `Class_Template` to `Class_YourModel`. Also, follow the instructions in this file and in the manual to set up your new model. 

3. For your model to compile, you have to open `src/models/CMakeLists.txt` and add `${header_path}/YourModel.h` as well as `YourModel.cpp` to the listed headers and source files.

4. In `include/BSMPT/models/IncludeAllModels.h` you need to add a new entry in the `enum class ModelIDs` above the `stop` entry which is different from the already defined `ModelIDs`, e.g. `YourModel`. Additionally, you have to create a new entry in the `const std::unordered_map<std::string, ModelIDs> ModelNames` map in the same file and add a new line with `{"YourModelName",ModelIDs::YourModel}`.

5. In `src/models/IncludeAllModels.cpp` you have to add `#include <BSMPT/models/YourModel.h>` to the include list. Also, to be able to call your model, you have to extend the `FChoose` function. For this you add a new case to the switch statement, which reads

        case ModelIDs::YourModel: return std::make_unique<Class_YourModel>(); break;

### Generate the C++ code for a model
We provide currently two methods to generate the tensors and calculate the counter terms for a new model.

1. At `tools/ModelGeneration/Maple` we provide the maple Worksheet `CreateModel.mw` which you can use to implement your model and get the tensors.
2. At `tools/ModelGeneration/sympy` we provide a setup using only `python3` with `sympy` (at least version 1.10!, if your packet manager only has an older installed, e.g. ubuntu 20.04 only has v1.6, then you have to install v1.10 or up with pip). Here we provide two examples, `SM.py` and `G2HDM.py` (generic 2HDM) which both use the `ModelGenerator.py` module to calculate the tensors and CT. You can get the CT using `python3 SM.py --show ct` and the tensors by calling `python3 SM.py --show tensors`. If your counterterms don't have a unique solution, then the solution space will be shown to you and you have to add additional equations until you have a unique solution (e.g. in the G2HDM example).
3. To show the simplified tree-level and counterterm potentials, you can use `python3 SM.py --show treeSimpl` and `python3 SM.py --show CTSimpl`.



You can use the Test executable to detect possible errors in your implementation. If the Test executable does not show you an error, but something is still wrong, contact us at bsmpt@lists.kit.edu

Also contact us if you have a custom model for BSMPT v1.x and you have trouble converting it to the new notation.

## Executables
BSMPT provides multiple executables. Here we give a quick overview of them. 
Every executable can be called with the `--help` option to see how it can be run and to get an overview of all its required and optional arguments.
Also, consult the manuals ([BSMPTv1](https://arxiv.org/abs/1803.02846), [BSMPTv2](https://arxiv.org/abs/2007.01725), [BSMPTv3](https://arxiv.org/abs/24XX.XXXXX])) for more details on the executables and their input parameters.

Note, that every executable has the option to set the `--json=/path/to/your/file.json` which contains a json string with the parameters you can set through the CLI. This can be useful if you want to store the parameters you used for a given call. Please beware that all paths in the json file are considered relative to the current working directory and not to the location of the json file. Examples can be found in `example/JSON`. If you want to be sure to have the correct output file we recommend using absolute paths.


In BSMPTv3, the following four executables are added:


### MinimaTracer
MinimaTracer tracks temperature-dependent local minima in a user-defined temperature interval.

### CalcTemps
CalcTemps identifies regions of coexisting minima, calculates the bounce solutions and characteristic temperature scales (critical, nucleation, percolation and completion temperature) of first-order phase transitions. Based on that, we report a transition history for the point.

### CalcGW
CalcGW expands CalcTemps by the additional calculation of the gravitational waves spectra sourced by first-order phase transitions.

### PotPlotter
PotPlotter calculates user-defined data grids that can be used for the visualization of multi-dimensional potential contours.


The following executables were released with BSMPTv1 and BSMPTv2:


### Test
Test checks the model implementation for a provided parameter point. Some of the performed tests are e.g.: matching fermion masses and tree-level electroweak minimum with SM, tadpole relations, matching scalar masses between tree-level and NLO and symmetries of the coupling-tensors. The number of passed/failed tests is reported.

### BSMPT
BSMPT calculates the strength of a single-step electroweak phase transition (EWPT), defined as the ratio of the vacuum expectation value (VEV) at the critical temperature \f$v_c\f$ over the critical temperature \f$T_c\f$, based on finding a discontinuity in the electroweak VEV of the temperature-dependent global minimum.

### CalcCT
CalcCT calculates the (finite) counterterms for the 'on-shell' renormalization scheme.

### NLOVEV
NLOVEV calculates the zero-temperature VEV at one-loop order. This can be used to investigate the vacuum stability of the model.

### VEVEVO
VEVEVO calculates the evolution of the global minimum of a given point in a user-specified temperature range.

### TripleHiggsCouplingNLO
TripleHiggsCouplingNLO calculates the trilinear Higgs self-couplings at NLO at zero temperature.

### CalculateEWBG
CalculateEWBG calculates the difference between baryons and anti-baryons
normalized to the photon density generated through the EWPT.
Please beware that this is only tested for the C2HDM so far and the general
implementation is future work.

### PlotEWBG_vw
PlotEWBG_vw varies the wall velocity of a given parameter point and
calculates the baryon asymmetry for each velocity.

### PlotEWBG_nL
PlotEWBG_nL calculates the left-handed fermion density in front of the
wall as a function of the distance to the bubble wall.



[DoxygenLink]: https://phbasler.github.io/BSMPT/documentation<|MERGE_RESOLUTION|>--- conflicted
+++ resolved
@@ -4,11 +4,7 @@
 SPDX-License-Identifier: GPL-3.0-or-later
 -->
 
-<<<<<<< HEAD
-Program: BSMPT version 3.0.8
-=======
 Program: BSMPT version 3.0.6
->>>>>>> d4e7f551
 
 Released by: Philipp Basler, Lisa Biermann, Margarete Mühlleitner, Jonas Müller, Rui Santos and João Viana
 
