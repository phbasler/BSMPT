<!--
SPDX-FileCopyrightText: 2021 Philipp Basler, Margarete Mühlleitner and Jonas Müller

SPDX-License-Identifier: GPL-3.0-or-later
-->

<<<<<<< HEAD
Program: BSMPT version 2.5.0
=======
Program: BSMPT version 2.6.0
>>>>>>> f9083125

Released by: Philipp Basler and Lisa Biermann and Margarete Mühlleitner and Jonas Müller

[!["GitHub Discussions"](https://img.shields.io/badge/%20GitHub-%20Discussions-gray.svg?longCache=true&logo=github&colorB=purple)](https://github.com/phbasler/BSMPT/discussions)
[![Ubuntu unit tests](https://github.com/phbasler/BSMPT/actions/workflows/test.yml/badge.svg?branch=master)](https://github.com/phbasler/BSMPT/actions/workflows/test.yml)
[![Mac unit tests](https://github.com/phbasler/BSMPT/actions/workflows/test-mac.yml/badge.svg?branch=master)](https://github.com/phbasler/BSMPT/actions/workflows/test-mac.yml)
[![Windows unit tests](https://github.com/phbasler/BSMPT/actions/workflows/windows_unit_tests.yml/badge.svg?branch=master)](https://github.com/phbasler/BSMPT/actions/workflows/windows_unit_tests.yml)
[![codecov master](https://codecov.io/gh/phbasler/BSMPT/branch/master/graph/badge.svg?token=LDGNQTADB5)](https://codecov.io/gh/phbasler/BSMPT)
[![Documentation](https://img.shields.io/badge/Documentation-master-success)][DoxygenLink]
[![Benchmarks](https://img.shields.io/badge/Benchmark-master-success)](https://phbasler.github.io/BSMPT/benchmarks/)
[![Maintenance](https://img.shields.io/badge/Maintained%3F-yes-green.svg)](https://github.com/phbasler/bsmpt/graphs/commit-activity)
[![GitHub license](https://img.shields.io/github/license/phbasler/bsmpt.svg)](https://github.com/phbasler/BSMPT/blob/master/LICENSE.md)
[![Latest release](https://badgen.net/github/release/phbasler/bsmpt)](https://github.com/phbasler/bsmpt/releases)



Manual: version 2.0

BSMPT - Beyond the Standard Model Phase Transitions:
The C++ program package BSMPT calculates the strength of the electroweak phase transition in extended Higgs sectors. For this the loop-corrected effective potential at finite temperature is calculated including the daisy resummation of the bosonic masses.
The program computes the vacuum expectation value (VEV) \f$ v \f$ of the potential
as a function of the temperature, and in particular the critical VEV
\f$v_c\f$ at the temperature \f$T_c\f$ where the phase transition takes
place. 
In addition, the loop-corrected trilinear Higgs self-couplings are
provided. We apply an 'on-shell' renormalization scheme in the sense
that the loop-corrected masses and mixing angles are required to be
equal to their tree-level input values. This allows for efficient
scans in the parameter space of the models. 

The models implemented so far are

  - CP-conserving 2-Higgs-Doublet Models (R2HDM)
  - CP-violating  2-Higgs-Doublet Models (C2HDM)
  - Next-to-Minimal 2HDM (N2HDM)
  - CP in the Dark ([arXiv 1807.10322](https://arxiv.org/abs/1807.10322), [arXiv 2204.13425](https://arxiv.org/abs/2204.13425))
  - Complex Singlet Extension (CxSM)

The code is structured such that users can add their own models.



The program package can be downloaded at:
https://github.com/phbasler/BSMPT

The documentation of the code is provided at [https://phbasler.github.io/BSMPT/documentation][DoxygenLink].

Sample input and output files are provided in the directory 'example'.

Modifications and corrected bugs are reported in the file 'Changelog.md'.



For additional information, comments, complaints or suggestions please e-mail
to:  bsmpt@lists.kit.edu, open a corresponding [issue](https://github.com/phbasler/BSMPT/issues) or start a [discussion](https://github.com/phbasler/BSMPT/discussions).

---

### Citation:
If you use this program for your work, please cite 

  - [1803.02846](https://arxiv.org/abs/1803.02846)
  - [2007.01725](https://arxiv.org/abs/2007.01725)

## Installation:

### Dependencies
BSMPT uses cmake which will try to find the following libraries. If they are not found automatically, you can use the -DpackageName_ROOT option of cmake to tell it where to look for the package.

1. [GSL library](https://www.gnu.org/software/gsl/). 
2. [Eigen3](https://eigen.tuxfamily.org/index.php?title=Main_Page)  
3. [libcmaes](https://github.com/CMA-ES/libcmaes): Additionally to GSL you should either use libcmaes or NLopt. If libcmaes is installed through cmake BSMPT should find it automatically, otherwise you can point it to the install direction with
    `-Dlibcmaes_ROOT=/path/to/cmaes`  
    
    If cmaes is not installed then it will be installed in your build directory. For more details on the libcmaes installation, e.g. possible dependencies, visit their [wiki](https://github.com/CMA-ES/libcmaes/wiki). If you don't want to install or use it, you can set `-DUseLibCMAES=OFF` 
    
4. [NLopt](https://nlopt.readthedocs.io/en/latest/): If you do not want to use NLopt, you can set `-DUseNLopt=OFF`
5. [Boost](https://www.boost.org/) : This is optional and only required for the Baryogenesis calculations. If it is not found then these parts are not available.

### Alternative Install method 
If you have [conan](https://conan.io/) installed, then you can set the `-DUseConan=ON` flag for cmake and it will download boost, gsl, eigen3 and NLopt (if UseNLopt was not turned off) through [conancenter](https://conan.io/center/).

### build
With the dependencies and options you can build the programm with
  
        mkdir build && cd build  
        cmake (OPTIONS from Dependencies) ..  
        cmake --build . -j  
        cmake --build . -j -t doc
    

The `-t doc` will use doxygen to create the online help in build/html which can be opened locally.


### Unit tests
After compiling the code call `ctest -j` in the build folder to run some checks. Here the NLO VEV and EWPT for the R2HDM, C2HDM and N2HDM example points will be calculated and compared to the expected results. 

---

## How to add a new model (for further details, also see the manual):

To add a new model you have to modify/create five files  

1. Go to include/BSMPT/models and copy ClassTemplate.h to YourModel.h. Adjust the Class_Template name to your new model. For step 5 I will assume that your class is named Class_YourModel. 

2. Go to src/models and copy ClassTemplate.cpp to YourModel.cpp, and change the Class_Template class name in the file to your model name. Also follow the instructions in here and in the manual to set up your new model. 

3. For your model to compile you have to open src/models/CMakeLists.txt and add ${header_path}/YourModel.h in the set(header enviroment as well as YourModel.cpp in the set(src enviroment)

4. In include/BSMPT/models/IncludeAllModels.h you need to add a new entry in the ModelIDs enum above the `stop` entry which is different from the ones already in the enum, e.g. YourModel. Additionally, you have to create a new entry in the `const std::unordered_map<std::string,ModelIDs> ModelNames` map in the same file and add a new line with {"YourModelName",ModelIDs::YourModel} , the matching will be done automatically.
Then you can call your model with `./binary YourModelName ...` .

5. In src/models/IncludeAllModels.cpp you have to add `#include <BSMPT/models/YourModel.h>` to the include list. Also to actually call your model you have to extend the FChoose function. For this you add a new case to the switch statement, which reads

        case ModelIDs::YourModel: return std::make_unique<Class_YourModel>(); break;
        
### Generate the C++ code for a model
We provide currently two methods to generate the tensors and calculate the counter terms for a new model.

1. At tools/ModelGeneration/Maple we provide the maple Worksheet CreateModel.mw which you can use to implement your model and get the tensors. 
2. At tools/ModelGeneration/sympy we provide a setup using only python3 with sympy (at least version 1.10!, if your packet manager only has an older installed, e.g. ubuntu 20.04 only has v1.6, then you have to install v1.10 or up with pip). Here we provide two examples, SM.py and G2HDM.py which both implement two different models and use the ModelGenerator.py module to calculate the tensors and CT. You can get the CT using `python3 SM.py --show ct` and the tensors by calling `python3 SM.py --show tensors`. If your counterterms don't have a unique solution, then the solution space will be shown to you and you have to add additional equations until you have a unique solution (e.g. the G2HDM example).
3. To show the simplified Tree level and counterterm potentials you can use `python3 SM.py --show treeSimpl` und `python3 SM.py --show CTSimpl`.



You can use the Test executable to detect possible errors in your implementation. If the Test executable does not show you an error, but something is still wrong, contact us at bsmpt@lists.kit.edu

Also contact us if you have a custom model for BSMPT v1.x and you have trouble converting it to the new notation.

## Executables
BSMPT provides multiple executables. Here we give a quick overview of them. For every executable you can call them with the `--help` option to get an overview of possible input parameters.

Additionally, every executable has the option to set the `--json=/path/to/your/file.json` which contains a json string with the parameters you can set through the CLI. This can be useful if you want to store the parameters you used for a given call. Please beware that all relative paths in the json file are considered relative to the current working directory and not to the location of the json file. Examples can be found in `example/JSON`. If you want to be sure to have the correct output file we recommend using absolute paths.

For the following examples the C2HDM with the example/C2HDM_Input.dat file is used.

### BSMPT
BSMPT calculates the EWPT for every parameter point in the input file and gives out the results of those parameter points for which \f$v_c/T_c\f$ > 1. 
To find these points a bisection method is used with the temperature starting between 0 and 300 GeV. The executable is called through:

        ./bin/BSMPT Model Inputfile Outputfile LineStart LineEnd

This will call the specific model to be used, identified through 'Model', and calculate the EWPT for each parameter point (corresponding to one line) between 'LineStart' and 'LineEnd'.

For our example the command

    	./bin/BSMPT c2hdm example/C2HDM_Input.dat example/test_BSMPT.dat 2 2

will calculate for the C2HDM the EWPT for one parameter point given in line 2 in C2HDM_Input.dat. This will generate the output file example/test_BSMPT.dat 2 2 which can be compared with the already available file example/C2HDM_Input.dat_BSMPT.

### CalcCT
This will calculate the counterterms. In the output file the information on the input parameter point is given and the counterterms are added at the end of the line.

It is called through the command

    	./bin/CalcCT Model Inputfile Outputfile LineStart LineEnd

For the C2HDM example this reads

    	./bin/CalcCT c2hdm example/C2HDM_Input.dat example/test_CalcCT.dat 2 2

which will generate the output file example/test_CalcCT.dat. This can be compared with the already available file example/C2HDM_Input.dat_CalcCT.

### NLOVEV
This calculates the VEV at 1-loop order at vanishing temperature in the effective potential approach. This can be used to investigate the vacuum stability of the model. It is called through

    	./bin/NLOVEV Model Inputfile Outputfile LineStart LineEnd

and for the C2HDM example it is given by

    	./bin/NLOVEV c2hdm example/C2HDM_Input.dat example/test_NLOVEV.dat 2 2

where the result is written into the file example/test_NLOVEV.dat which can be compared with the already available file example/C2HDM_Input.dat_NLOVEV.

### VEVEVO
This program calculates the evolution of the vacuum expecation value of a given point with the temperature. It is called through

    	./bin/VEVEVO Model Inputfile Outputfile Line Tempstart Tempstep Tempend

where 'Tempstart' is the starting value of the temperature which increases with 'Tempstep' until 'Tempend'.

For our C2HDM example this would be

     	./bin/VEVEVO c2hdm example/C2HDM_Input.dat example/test_VEVEVO.dat 2 0 5 150

where the result for the NLO VEV is given in example/test_VEVEVO.dat as function of the temperature in the interval between 0 and 150 GeV in steps of 5 GeV. This can be compared with the already available file example/C2HDM_Input.dat_vevevo.

### TripleHiggsCouplingNLO
This program calculates the trilinear Higgs self-couplings at NLO at zero temperature. It is called through

    	./bin/TripleHiggsNLO Model Inputfile Outputfile LineStart LineEnd

The C2HDM example is called through

    	./bin/TripleHiggsNLO c2hdm example/C2HDM_Input.dat example/test_TripleHiggsCouplingNLO.dat 2 2

with the result given in example/test_TripleHiggsNLO.dat which can be compared with the already available file example/C2HDM_Input.dat_TripleHiggsCouplingNLO .

### CalculateEWBG
This program calculates the difference between baryons and anti-baryons
normalized to the photon density generated through the EWPT.
Please beware that this is only tested for the C2HDM so far and the general
implementation is future work. It is called through

    	./bin/CalculateEWBG c2hdm Inputfile Outputfile LineStart LineEnd config_file

 An example is given for the example/C2HDM_Input.dat parameter point through

    	./bin/CalculateEWBG c2hdm example/C2HDM_Input.dat example/test_EWBG.dat 2 2 example/EWBG_config.txt

with the result given in example/test_EWBG.dat which can be compared with
the already available file example/C2HDM_Input.dat_EWBG.

### PlotEWBG_vw
This executable varies the wall velocity of a given parameter point and
calculates the EWBG for each velocity.

### PlotEWBG_nL
This executable calculates the left-handed fermion density in front of the
wall as a function of the distance to the bubble wall.



[DoxygenLink]: https://phbasler.github.io/BSMPT/documentation<|MERGE_RESOLUTION|>--- conflicted
+++ resolved
@@ -4,11 +4,7 @@
 SPDX-License-Identifier: GPL-3.0-or-later
 -->
 
-<<<<<<< HEAD
-Program: BSMPT version 2.5.0
-=======
 Program: BSMPT version 2.6.0
->>>>>>> f9083125
 
 Released by: Philipp Basler and Lisa Biermann and Margarete Mühlleitner and Jonas Müller
 
