--- conflicted
+++ resolved
@@ -4,14 +4,10 @@
 # SPDX-License-Identifier: GPL-3.0-or-later
 
 cmake_minimum_required(VERSION 3.23)
-set(BSMPT_VERSION 3.0.2)
+set(BSMPT_VERSION 3.0.6)
 project(
   BSMPT
-<<<<<<< HEAD
   VERSION ${BSMPT_VERSION}
-=======
-  VERSION 3.0.5
->>>>>>> 493a2407
   LANGUAGES C CXX
   DESCRIPTION
     "BSMPT - Beyond the Standard Model Phase Transitions : A C++ package for the computation of the EWPT in BSM models"
