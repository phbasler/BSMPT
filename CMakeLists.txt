# SPDX-FileCopyrightText: 2021 Philipp Basler, Margarete Mühlleitner and Jonas Müller
#
# SPDX-License-Identifier: GPL-3.0-or-later

cmake_minimum_required(VERSION 3.13)
project(
  BSMPT
  VERSION 2.4.0
  LANGUAGES C CXX
  DESCRIPTION "BSMPT - Beyond the Standard Model Phase Transitions : A C++ package for the computation of the EWPT in BSM models")

# -------------------------------- options     --------------------------------

option(UseLibCMAES "Use libcmaes to minimize the potential" ON)
option(UseNLopt "Use NLopt to minimize the potential" ON)
option(MakeAdditionalTesting "Build the executables used for further testing" OFF)
option(BSMPTCompileBaryo "Compile Baryogenesis" ON)
option(UseConan "Use conan to get dependencies" OFF)
option(EnableCoverage "Enable code coverage" OFF)


set(BSMPT_IS_TOPLEVEL NO)
if(CMAKE_PROJECT_NAME STREQUAL PROJECT_NAME)
  set(BSMPT_IS_TOPLEVEL YES)
endif()

if(NOT BSMPT_IS_TOPLEVEL)
  set(EnableCoverage OFF)
endif()

set(BSMPT_USE_VECTORIZATION ON)
if(EnableCoverage)
  # The compiler flags don't mix well, so we turn it off in this scenario
  set(BSMPT_USE_VECTORIZATION OFF)
endif()

# -------------------------------- setup cmake --------------------------------
if(POLICY CMP0074)
  cmake_policy(SET CMP0074 NEW) # use <packagename>_ROOT as search path
endif(POLICY CMP0074)

list(APPEND CMAKE_MODULE_PATH "${BSMPT_SOURCE_DIR}/tools/cmake")

include(CompilerOptions)

if(NOT CMAKE_BUILD_TYPE)
  set(CMAKE_BUILD_TYPE "Release")
endif(NOT CMAKE_BUILD_TYPE)



set(CMAKE_RUNTIME_OUTPUT_DIRECTORY "${CMAKE_CURRENT_BINARY_DIR}/bin")



include(LTO)



if(UseConan)
	list(APPEND CMAKE_MODULE_PATH ${CMAKE_BINARY_DIR})
	include(conan)
	set(ConanPkgList eigen/3.4.0 
				     gsl/2.7				     
				     boost/1.78.0)

	if(CMAKE_PROJECT_NAME STREQUAL PROJECT_NAME)
	        set(ConanPkgList ${ConanPkgList} benchmark/1.6.1)
	endif()
	if(UseNLopt)
		set(ConanPkgList ${ConanPkgList} nlopt/2.7.1)
	endif(UseNLopt)
	conan_cmake_configure(REQUIRES ${ConanPkgList}
                      GENERATORS cmake_find_package)
					  
	
	conan_cmake_autodetect(settings)

	conan_cmake_install(PATH_OR_REFERENCE .
                    BUILD missing
                    REMOTE conancenter
                    SETTINGS ${settings})
	
endif(UseConan)


find_package(PkgConfig)
find_package(Eigen3 3.3.0 REQUIRED)
find_package(Boost 1.66)
find_package(GSL 2.1 REQUIRED)



find_package(Threads REQUIRED)

if(NOT BOOST_FOUND)
  set(BSMPTCompileBaryo OFF)
endif()


set(CodeCoverageExcludesFromOtherPkgs
  "${EIGEN3_ROOT_DIR}/*"
  "${GSL_ROOT_DIR}/*")

if(Boost_FOUND)
  if(NOT "${Boost_DIR}" STREQUAL "")
    set(CodeCoverageExcludesFromOtherPkgs
      ${CodeCoverageExcludesFromOtherPkgs}
      "${Boost_DIR}/*"
      )
  endif()
  if(NOT "${Boost_ROOT_DIR}" STREQUAL "")
    set(CodeCoverageExcludesFromOtherPkgs
      ${CodeCoverageExcludesFromOtherPkgs}
      "${Boost_ROOT_DIR}/*"
      )
  endif()
endif()

set(EXPORT_CMAES FALSE)
include(FetchContent)
if(UseLibCMAES AND NOT WIN32)
	include(CMAES)
endif(UseLibCMAES AND NOT WIN32)

if(UseNLopt)
	find_package(NLopt QUIET)
  if(NLopt_FOUND)
    if(NOT "${NLopt_ROOT_DIR}" STREQUAL "")
      set(CodeCoverageExcludesFromOtherPkgs
        ${CodeCoverageExcludesFromOtherPkgs}
        "${NLopt_ROOT_DIR}/*"
        )
    endif()
    if(NOT "${NLopt_DIR}" STREQUAL "")
      set(CodeCoverageExcludesFromOtherPkgs
        ${CodeCoverageExcludesFromOtherPkgs}
        "${NLopt_DIR}/*"
        )
    endif()
  endif()

endif(UseNLopt)

if(NOT libcmaes_FOUND AND NOT NLopt_FOUND)
  message( FATAL_ERROR "You need at least libcmaes or NLopt." )
endif()

configure_file(include/BSMPT/config.h.in include/BSMPT/config.h)

# -------------------- Coverage --------------------------------------------------

if(EnableCoverage)
  include(CodeCoverage)
  append_coverage_compiler_flags()
#  set(LCOV_ARGS "--no-external")
  set(COVERAGE_EXCLUDES
            "/usr/include/*"
            "/usr/lib/*"
            ${CodeCoverageExcludesFromOtherPkgs}
            "${PROJECT_SOURCE_DIR}/tests/*"
            "tests/*"
            "${PROJECT_SOURCE_DIR}/src/prog/*"
            "${PROJECT_SOURCE_DIR}/src/utility/*"
            "${PROJECT_SOURCE_DIR}/include/BSMPT/utility/Logger.h"
            "${PROJECT_SOURCE_DIR}/src/Kfactors/Kfactors.cpp"
            "${PROJECT_SOURCE_DIR}/src/models/ClassPotentialOrigin_deprecated.cpp"
            "${PROJECT_SOURCE_DIR}/src/models/ClassTemplate.cpp"
            "${PROJECT_SOURCE_DIR}/src/WallThickness/WallThickness1D.cpp"
            )
  SETUP_TARGET_FOR_COVERAGE_LCOV(
     NAME coverage                 # New target name
     EXECUTABLE ctest  -j ${n_cores} # Executable in PROJECT_BINARY_DIR
     BASE_DIRECTORY "${PROJECT_SOURCE_DIR}"
   )
endif(EnableCoverage)


find_lto(CXX)


add_subdirectory(src)


# -------------------------- export as cmake package --------------------------
if(PROJECT_SOURCE_DIR STREQUAL CMAKE_SOURCE_DIR)
  include(CMakePackageConfigHelpers)
  write_basic_package_version_file(
    BSMPTConfigVersion.cmake
    VERSION ${PACKAGE_VERSION}
    COMPATIBILITY AnyNewerVersion)

  set(ExportList
    Models
    Minimizer
    ThermalFunctions
    Utility
    )


  if(BSMPTCompileBaryo)
    set(ExportList
      ${ExportList}
      Baryo
      LibWallThickness
      Kfactors
      )
  endif(BSMPTCompileBaryo)


  export(
    TARGETS ${ExportList}
    NAMESPACE BSMPT::
    FILE BSMPTTargets.cmake
    )

  if(EXPORT_CMAES)
    export(
      TARGETS cmaes
      NAMESPACE libcmaes::
      APPEND FILE BSMPTTargets.cmake
      )
  endif(EXPORT_CMAES)




  configure_file(tools/cmake/BSMPTConfig.cmake.in BSMPTConfig.cmake @ONLY)


  export(PACKAGE BSMPT)
endif()



# ------------------------ Doxygen --------------------------------------------
if(BSMPT_IS_TOPLEVEL)
  find_package(Doxygen)
  if(DOXYGEN_FOUND)

    set(DOXYGEN_USE_MATHJAX YES)
    set(DOXYGEN_STRIP_FROM_INC_PATH "${CMAKE_CURRENT_SOURCE_DIR}/include")
    set(DOXYGEN_EXCLUDE
      ${CMAKE_CURRENT_SOURCE_DIR}/src/Kfactors/Kfunctions_grid_Part1.cpp
      ${CMAKE_CURRENT_SOURCE_DIR}/src/Kfactors/Kfunctions_grid_Part2.cpp
      )
    set(DOXYGEN_PROJECT_BRIEF ${CMAKE_PROJECT_DESCRIPTION})
    set(DOXYGEN_EXTRACT_PRIVATE YES)
    set(DOXYGEN_GENERATE_TREEVIEW YES)
    set(DOXYGEN_DISTRIBUTE_GROUP_DOC YES)
    set(DOXYGEN_WARN_IF_UNDOCUMENTED YES)
    set(DOXYGEN_WARN_IF_DOC_ERROR YES)
    set(DOXYGEN_USE_MDFILE_AS_MAINPAGE README.md)

    doxygen_add_docs(doc
      "${CMAKE_CURRENT_SOURCE_DIR}/include/"
      "${CMAKE_CURRENT_SOURCE_DIR}/src/"
      "${CMAKE_CURRENT_SOURCE_DIR}/README.md"
      "${CMAKE_CURRENT_SOURCE_DIR}/Changelog.md")

  else ()
    message("Doxygen need to be installed to generate the doxygen documentation")
  endif()

endif(BSMPT_IS_TOPLEVEL)


# -------------------- Testing ---------------------------------------------------
if(BSMPT_IS_TOPLEVEL)
    include(CTest)
endif()

if(BSMPT_IS_TOPLEVEL AND BUILD_TESTING)
    add_subdirectory(tests)
endif()

<<<<<<< HEAD
  set(DOXYGEN_USE_MATHJAX YES)
  set(DOXYGEN_STRIP_FROM_INC_PATH "${CMAKE_CURRENT_SOURCE_DIR}/include")
  set(DOXYGEN_EXCLUDE
    ${CMAKE_CURRENT_SOURCE_DIR}/src/Kfactors/Kfunctions_grid_Part1.cpp
    ${CMAKE_CURRENT_SOURCE_DIR}/src/Kfactors/Kfunctions_grid_Part2.cpp
    )
  set(DOXYGEN_PROJECT_BRIEF "BSMPT - Beyond the Standard Model Phase Transitions : A C++ package for the computation of the EWPT in BSM models")
  set(DOXYGEN_EXTRACT_PRIVATE YES)
  set(DOXYGEN_GENERATE_TREEVIEW YES)
  set(DOXYGEN_DISTRIBUTE_GROUP_DOC YES)
  set(DOXYGEN_WARN_IF_UNDOCUMENTED YES)
  set(DOXYGEN_WARN_IF_DOC_ERROR YES)

  doxygen_add_docs(doc
                     "${CMAKE_CURRENT_SOURCE_DIR}/include/"
                     "${CMAKE_CURRENT_SOURCE_DIR}/src/"
                     "${CMAKE_CURRENT_SOURCE_DIR}/README.md"
                     "${CMAKE_CURRENT_SOURCE_DIR}/Changelog.md")

else (DOXYGEN_FOUND)
  message("Doxygen need to be installed to generate the doxygen documentation")
endif(DOXYGEN_FOUND)
=======
>>>>>>> f868f98e
<|MERGE_RESOLUTION|>--- conflicted
+++ resolved
@@ -274,28 +274,3 @@
     add_subdirectory(tests)
 endif()
 
-<<<<<<< HEAD
-  set(DOXYGEN_USE_MATHJAX YES)
-  set(DOXYGEN_STRIP_FROM_INC_PATH "${CMAKE_CURRENT_SOURCE_DIR}/include")
-  set(DOXYGEN_EXCLUDE
-    ${CMAKE_CURRENT_SOURCE_DIR}/src/Kfactors/Kfunctions_grid_Part1.cpp
-    ${CMAKE_CURRENT_SOURCE_DIR}/src/Kfactors/Kfunctions_grid_Part2.cpp
-    )
-  set(DOXYGEN_PROJECT_BRIEF "BSMPT - Beyond the Standard Model Phase Transitions : A C++ package for the computation of the EWPT in BSM models")
-  set(DOXYGEN_EXTRACT_PRIVATE YES)
-  set(DOXYGEN_GENERATE_TREEVIEW YES)
-  set(DOXYGEN_DISTRIBUTE_GROUP_DOC YES)
-  set(DOXYGEN_WARN_IF_UNDOCUMENTED YES)
-  set(DOXYGEN_WARN_IF_DOC_ERROR YES)
-
-  doxygen_add_docs(doc
-                     "${CMAKE_CURRENT_SOURCE_DIR}/include/"
-                     "${CMAKE_CURRENT_SOURCE_DIR}/src/"
-                     "${CMAKE_CURRENT_SOURCE_DIR}/README.md"
-                     "${CMAKE_CURRENT_SOURCE_DIR}/Changelog.md")
-
-else (DOXYGEN_FOUND)
-  message("Doxygen need to be installed to generate the doxygen documentation")
-endif(DOXYGEN_FOUND)
-=======
->>>>>>> f868f98e
