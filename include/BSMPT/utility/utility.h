// Copyright (C) 2020  Philipp Basler, Margarete Mühlleitner and Jonas Müller
// SPDX-FileCopyrightText: 2021 Philipp Basler, Margarete Mühlleitner and Jonas
// Müller
//
// SPDX-License-Identifier: GPL-3.0-or-later

#pragma once

#include <BSMPT/config.h>
#include <algorithm>
#include <functional>
#include <gsl/gsl_integration.h>
#include <iostream>
#include <numeric>
#include <random>
#include <string>
#include <vector>
#include <complex>


#ifdef Boost_FOUND
#include <boost/version.hpp>
#if BOOST_VERSION >= 107200
#include <boost/math/interpolators/cardinal_cubic_b_spline.hpp>
#else
#include <boost/math/interpolators/cubic_b_spline.hpp>
#endif
#endif

/**
 * @file
 */
namespace BSMPT
{

/**
 * @brief Inverts a map
 * @param originalMap Map to be inverted
 * @param errorOnDuplicateValue Error message on duplicate value
 * @throw std::runtime_error if the new map would have duplicate keys
 */
template <typename key, typename value>
std::unordered_map<value, key>
InvertMap(const std::unordered_map<key, value> &originalMap,
          const std::string &errorOnDuplicateValue)
{
  std::unordered_map<value, key> result;
  for (const auto &[orig_key, orig_value] : originalMap)
  {
    auto success = result.emplace(orig_value, orig_key);
    if (not success.second)
    {
      throw std::runtime_error(errorOnDuplicateValue);
    }
  }

  return result;
}

/**
 * @brief StringStartsWith checks if str starts with prefix
 */
bool StringStartsWith(const std::string &str, const std::string &prefix);

/**
 * @brief StringEndsWith tests if str ends with suffix
 * @param str
 * @param suffix
 * @return
 */
bool StringEndsWith(const std::string &str, const std::string &suffix);

/**
 * @brief seperator used to write into output files
 */
const std::string sep = "\t";

/**
 * @brief factorial function
 */
int factorial(const int &a);

/**
 * @brief push back vector into vector
 */
template <typename T>
std::vector<T> push_back(std::vector<T> &a, const std::vector<T> &b)
{
  return a.insert(a.end(), b.begin(), b.end());
}

/**
 * @brief vector to_string
 */
template <typename T> std::string vec_to_string(const std::vector<T> &vec)
{
  std::string res;
  bool first = true;
  for (const auto &el : vec)
  {
    if (not first)
    {
      res += sep + std::to_string(el);
    }
    else
    {
      res   = std::to_string(el);
      first = false;
    }
  }
  return res;
}

/**
 * @brief split string separated by delimiter into substrings
 */
std::vector<std::string> split(const std::string &str, char delimiter);

/**
 * @brief Overload to print out vectors with the << operator
 */
template <typename T>
std::ostream &operator<<(std::ostream &os, const std::vector<T> &vec)
{
  bool first = true;
  for (const auto &el : vec)
  {
    if (not first)
    {
      os << sep;
    }
    else
    {
      first = false;
    }
    os << el;
  }
  return os;
}

/**
 * @brief vector addition
 */
template <typename T>
std::vector<T> operator+(const std::vector<T> &a, const std::vector<T> &b)
{
  if (a.size() != b.size())
    throw std::runtime_error(
        "Vector cannot be added. Must have the same size.");
  std::vector<T> result;
  result.reserve(a.size());

  std::transform(a.begin(),
                 a.end(),
                 b.begin(),
                 std::back_inserter(result),
                 std::plus<T>());
  return result;
}

/**
 * @brief vector subtraction
 */
template <typename T>
std::vector<T> operator-(const std::vector<T> &a, const std::vector<T> &b)
{
  if (a.size() != b.size())
    throw("Vector cannot be subtracted. Must have the same size.");

  std::vector<T> result;
  result.reserve(a.size());

  std::transform(a.begin(),
                 a.end(),
                 b.begin(),
                 std::back_inserter(result),
                 std::minus<T>());
  return result;
}

/**
 * @brief multiplication of vector with scalar
 */
template <typename T, typename T2>
std::vector<T> operator*(const T2 &a, const std::vector<T> &b)
{
  std::vector<T> result;
  result.reserve(b.size());

  std::transform(b.begin(),
                 b.end(),
                 std::back_inserter(result),
                 [&a](T i) { return a * i; });
  return result;
}

/**
 * @brief division of vector by scalar
 */
template <typename T, typename T2>
std::vector<T> operator/(const std::vector<T> &a, const T2 &b)
{
  std::vector<T> result;
  result.reserve(a.size());

  std::transform(a.begin(),
                 a.end(),
                 std::back_inserter(result),
                 [&b](T i) { return i / b; });
  return result;
}

/**
 * @brief dot product of two vectors
 */
template <typename T>
T operator*(const std::vector<T> &a, const std::vector<T> &b)
{
  if (a.size() != b.size())
    throw(
        "Dot product between vectors cannot be done. Must have the same size.");

  std::vector<T> result;
  result.reserve(a.size());

  std::transform(a.begin(),
                 a.end(),
                 b.begin(),
                 std::back_inserter(result),
                 [](T i, T j) { return (i * j); });

  T result1 = std::accumulate(result.begin(), result.end(), 0.0);

  return result1;
}

/**
 * @brief multiplication of matrix with vector
 */
template <typename T>
std::vector<T> operator*(const std::vector<std::vector<T>> &a,
                         const std::vector<T> &b)
{
  if (a.size() != b.size())
    throw("Multiplication of matrix with vector cannot be done. Must have the "
          "same size.");

  std::vector<T> result;
  result.reserve(a.size());

  std::transform(a.begin(),
                 a.end(),
                 std::back_inserter(result),
                 [&](std::vector<T> i) { return (i * b); });

  return result;
}

/**
 * @brief flatten matrix
 */
template <typename T>
std::vector<T> flatten(std::vector<std::vector<T>> const &vec)
{
  std::vector<T> flattened;
  for (auto const &v : vec)
  {
    flattened.insert(flattened.end(), v.begin(), v.end());
  }
  return flattened;
}

/**
 * @brief L2NormVector
 * @param vec vector
 * @return L2 norm of vector
 */
double L2NormVector(const std::vector<double> &vec);

/**
 * @brief Calculates the tranpose of a matrix
 * @param A matrix to be transposed
 * @return std::vector<std::vector<double>> transposed matrix
 */
std::vector<std::vector<double>>
Transpose(const std::vector<std::vector<double>> &A);

/**
 * @brief Dilogarithm of x
 *
 * https://en.wikipedia.org/wiki/Dilogarithm
 *
 * @param x real argument of from \f$ (-\infty, 1)\f$
 * @return double
 */
double Li2(const double &x);

/**
 * @brief Incomplete elliptic integral of the second kind of x with a different
 * parameterization and k^2 = -2
 *
 * \f$ \text{EllipIntSecond}(x) = -i E(i \phi, 2) = \int_0^\phi
 * \sqrt{1+2\sinh^2{\theta}}\,d\theta \f$
 *
 * https://en.wikipedia.org/wiki</Elliptic_integral#Incomplete_elliptic_integral_of_the_second_kind
 * https://mathworld.wolfram.com/EllipticIntegraloftheSecondKind.html
 *
 * @param x real argument
 * @return double
 */
double EllipIntSecond(const double &x);

<<<<<<< HEAD
/**
 * @brief Checks if two double numbers are (almost) the same with a given
 * relative precision; if both numbers are smaller than num_zero, then they
 * are considered to be zero and the function always returns true; with
 * additional versions of the function for std::complex<double> and
 * std::vector<double> input.
 */
bool almost_the_same(const double &a,
                     const double &b,
                     const double &rel_precision = 0.01,
                     const double &num_zero = 1e-10);
bool almost_the_same(const std::complex<double> &a,
		     const std::complex<double> &b,
                     const double &rel_precision = 0.01,
		     const double &num_zero = 1e-10);
bool almost_the_same(const std::vector<double> &a,
                     const std::vector<double> &b,
                     const bool &allow_for_sign_flip = false,
                     const double &rel_precision = 0.01,
                     const double &num_zero = 1e-10);

/**
 * @brief operator << overload for the model parameter
 */
namespace ModelID
{
enum class ModelIDs;
}
std::ostream &operator<<(std::ostream &os, const ModelID::ModelIDs &Model);
std::string ModelIDToString(const ModelID::ModelIDs &Model);

=======
>>>>>>> ecfcae99
#ifdef Boost_FOUND
#if BOOST_VERSION >= 107200
template <typename T>
using boost_cubic_b_spline =
    boost::math::interpolators::cardinal_cubic_b_spline<T>;
#else
template <typename T>
using boost_cubic_b_spline = boost::math::cubic_b_spline<T>;
#endif
#endif

} // namespace BSMPT<|MERGE_RESOLUTION|>--- conflicted
+++ resolved
@@ -8,6 +8,7 @@
 
 #include <BSMPT/config.h>
 #include <algorithm>
+#include <complex>
 #include <functional>
 #include <gsl/gsl_integration.h>
 #include <iostream>
@@ -15,8 +16,6 @@
 #include <random>
 #include <string>
 #include <vector>
-#include <complex>
-
 
 #ifdef Boost_FOUND
 #include <boost/version.hpp>
@@ -310,40 +309,6 @@
  */
 double EllipIntSecond(const double &x);
 
-<<<<<<< HEAD
-/**
- * @brief Checks if two double numbers are (almost) the same with a given
- * relative precision; if both numbers are smaller than num_zero, then they
- * are considered to be zero and the function always returns true; with
- * additional versions of the function for std::complex<double> and
- * std::vector<double> input.
- */
-bool almost_the_same(const double &a,
-                     const double &b,
-                     const double &rel_precision = 0.01,
-                     const double &num_zero = 1e-10);
-bool almost_the_same(const std::complex<double> &a,
-		     const std::complex<double> &b,
-                     const double &rel_precision = 0.01,
-		     const double &num_zero = 1e-10);
-bool almost_the_same(const std::vector<double> &a,
-                     const std::vector<double> &b,
-                     const bool &allow_for_sign_flip = false,
-                     const double &rel_precision = 0.01,
-                     const double &num_zero = 1e-10);
-
-/**
- * @brief operator << overload for the model parameter
- */
-namespace ModelID
-{
-enum class ModelIDs;
-}
-std::ostream &operator<<(std::ostream &os, const ModelID::ModelIDs &Model);
-std::string ModelIDToString(const ModelID::ModelIDs &Model);
-
-=======
->>>>>>> ecfcae99
 #ifdef Boost_FOUND
 #if BOOST_VERSION >= 107200
 template <typename T>
@@ -355,4 +320,50 @@
 #endif
 #endif
 
+/**
+ * @brief almost_the_same
+ * check if two doubles
+ * @param a and
+ * @param b are the (almost) same with a given
+ * @param rel_precision relative precision
+ * @param num_zero if both numbers are smaller than num_zero, they
+ * are considered to be zero and the function always returns true
+ * @return true if a and b are almost the same and false if not
+ */
+bool almost_the_same(const double &a,
+                     const double &b,
+                     const double &rel_precision,
+                     const double &num_zero = 1e-10);
+
+/**
+ * @brief almost_the_same
+ * check if two complex doubles
+ * @param a and
+ * @param b are the (almost) same with a given
+ * @param rel_precision relative precision
+ * @param num_zero if both numbers are smaller than num_zero, they
+ * are considered to be zero and the function always returns true
+ * @return true if a and b are almost the same and false if not
+ */
+bool almost_the_same(const std::complex<double> &a,
+                     const std::complex<double> &b,
+                     const double &rel_precision,
+                     const double &num_zero = 1e-10);
+
+/**
+ * @brief almost_the_same
+ * check if two vectors (element-wise)
+ * @param a and
+ * @param b are the (almost) same with a given
+ * @param rel_precision relative precision
+ * @param num_zero if both numbers are smaller than num_zero, they
+ * are considered to be zero and the function always returns true
+ * @return true if a and b are almost the same and false if not
+ */
+bool almost_the_same(const std::vector<double> &a,
+                     const std::vector<double> &b,
+                     const bool &allow_for_sign_flip,
+                     const double &rel_precision,
+                     const double &num_zero = 1e-10);
+
 } // namespace BSMPT