--- conflicted
+++ resolved
@@ -201,13 +201,9 @@
   output output_store;
 
   /**
-<<<<<<< HEAD
-   * @brief CheckMassRatio
-=======
    * @brief CheckMassRatio Prints the scalar and gauge boson squard masses over
    * temperature squared ratios at the given point and temperature and returns
    * the maximal value
->>>>>>> db458d8a
    * @param input
    * @param vev
    * @param temp
