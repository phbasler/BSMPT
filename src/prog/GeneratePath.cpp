/*
 * GeneratePath.cpp
 *
 *
 *      Copyright (C) 2020  Philipp Basler, Margarete Mühlleitner and Jonas Müller

		This program is free software: you can redistribute it and/or modify
		it under the terms of the GNU General Public License as published by
		the Free Software Foundation, either version 3 of the License, or
		(at your option) any later version.

		This program is distributed in the hope that it will be useful,
		but WITHOUT ANY WARRANTY; without even the implied warranty of
		MERCHANTABILITY or FITNESS FOR A PARTICULAR PURPOSE.  See the
		GNU General Public License for more details.

		You should have received a copy of the GNU General Public License
		along with this program.  If not, see <http://www.gnu.org/licenses/>.
 */

/**
 * @file
 * Calculates the electroweak phase transition for a given Inputfile for a given subset of lines in the file
 *  and adds it at the end of the line in the format
 * T_c v_c all single vevs. One parameter point per line.
 *
 */

#include <bits/exception.h>                     // for exception
#include <ext/alloc_traits.h>                   // for __alloc_traits<>::val...
#include <math.h>                               // for sqrt
#include <stdlib.h>                             // for std::size_t, atoi, EXIT_FA...
#include <algorithm>                            // for copy, max
#include <memory>                               // for shared_ptr, __shared_...
#include <string>                               // for string, operator<<
#include <utility>                              // for pair
#include <vector>                               // for vector
#include <BSMPT/models/ClassPotentialOrigin.h>  // for Class_Potential_Origin
#include <BSMPT/models/IncludeAllModels.h>
#include <BSMPT/minimizer/Minimizer.h>
#include <BSMPT/minimizer/MinimizePlane.h>
#include <BSMPT/utility.h>
#include <iostream>
#include <fstream>
#include <iomanip>
using namespace std;
using namespace BSMPT;



auto getCLIArguments(int argc, char *argv[])
{
    struct ReturnType{
        BSMPT::ModelID::ModelIDs Model{};
        int FirstLine{}, LastLine{};
        std::string InputFile, OutputFile;
        bool TerminalOutput{false};
    };

    std::vector<std::string> args;
    for(int i{1};i<argc;++i) args.push_back(argv[i]);

    if(argc < 6 or args.at(0) == "--help")
    {
        int SizeOfFirstColumn = std::string("--TerminalOutput=           ").size();
<<<<<<< HEAD
        std::cout << "WallThickness calculates the strength of the Wall" << std::endl
                  << "It is called either by " << std::endl
                  << "./WallThickness model input output FirstLine LastLine" << std::endl
=======
        std::cout << "Generate Path calculates the tunnel path from the broken to the symmetric minimum" << std::endl
                  << "It is called either by " << std::endl
                  << "./GeneratePath model input output FirstLine LastLine" << std::endl
>>>>>>> 26081f08
                  << "or with the following arguments" << std::endl
                  << std::setw(SizeOfFirstColumn) << std::left<< "--help"
                  << "Shows this menu" << std::endl
                  << std::setw(SizeOfFirstColumn) << std::left << "--model="
                  << "The model you want to investigate"<<std::endl
                  << std::setw(SizeOfFirstColumn) << std::left<<"--input="
                  << "The input file in tsv format" << std::endl
                  << std::setw(SizeOfFirstColumn) << std::left<<"--output="
                  << "The output file in tsv format" << std::endl
                  << std::setw(SizeOfFirstColumn) << std::left<<"--FirstLine="
                  <<"The first line in the input file to calculate the Wallthickness. Expects line 1 to be a legend." << std::endl
                  << std::setw(SizeOfFirstColumn) << std::left<<"--LastLine="
                  <<"The last line in the input file to calculate the Wallthickness." << std::endl
                  << std::setw(SizeOfFirstColumn) << std::left<<"--TerminalOutput="
                  <<"y/n Turns on additional information in the terminal during the calculation." << std::endl;
        ShowInputError();
    }

    if(args.size() > 0 and args.at(0)=="--help")
    {
        throw int{0};
    }
    else if(argc < 6)
    {
        throw std::runtime_error("Too few arguments.");
    }


    ReturnType res;
    std::string prefix{"--"};
    bool UsePrefix = StringStartsWith(args.at(0),prefix);
    if(UsePrefix)
    {
        for(const auto& arg: args)
        {
            auto el = arg;
            std::transform(el.begin(), el.end(), el.begin(), ::tolower);
            if(StringStartsWith(el,"--model="))
            {
                res.Model = BSMPT::ModelID::getModel(el.substr(std::string("--model=").size()));
            }
            else if(StringStartsWith(el,"--input="))
            {
                res.InputFile = arg.substr(std::string("--input=").size());
            }
            else if(StringStartsWith(el,"--output="))
            {
                res.OutputFile = arg.substr(std::string("--output=").size());
            }
            else if(StringStartsWith(el,"--firstline="))
            {
                res.FirstLine = std::stoi(el.substr(std::string("--firstline=").size()));
            }
            else if(StringStartsWith(el,"--lastline="))
            {
                res.LastLine = std::stoi(el.substr(std::string("--lastline=").size()));
            }
            else if(StringStartsWith(el,"--terminaloutput="))
            {
                res.TerminalOutput = el.substr(std::string("--lastline=").size()) == "y";
            }
        }
    }
    else{
        res.Model = ModelID::getModel(args.at(0));
        res.InputFile = args.at(1);
        res.OutputFile = args.at(2);
        res.FirstLine = std::stoi(args.at(3));
        res.LastLine = std::stoi(args.at(4));
        if(argc == 7) {
            std::string s7 = argv[6];
            res.TerminalOutput = ("y" == s7);
        }
    }


    return res;
}


int main(int argc, char *argv[]) try{

    const auto args = getCLIArguments(argc,argv);

    if(args.Model==ModelID::ModelIDs::NotSet) {
        std::cerr << "Your Model parameter does not match with the implemented Models." << std::endl;
        ShowInputError();
        return EXIT_FAILURE;
    }


    if(args.FirstLine < 1)
	{
		std::cout << "Start line counting with 1" << std::endl;
		return EXIT_FAILURE;
	}
    if(args.FirstLine > args.LastLine)
	{
		std::cout << "LineEnd is smaller then LineStart " << std::endl;
		return EXIT_FAILURE;
	}


	int linecounter = 1;
    std::ifstream infile(args.InputFile);
	if(!infile.good()) {
		std::cout << "Input file not found " << std::endl;
		return EXIT_FAILURE;
	}

    std::ofstream outfile(args.OutputFile);
	if(!outfile.good())
	{
        std::cout << "Can not create file " << args.OutputFile << std::endl;
		return EXIT_FAILURE;
	}
	std::string linestr;

<<<<<<< HEAD
//	Class_Potential_Origin * modelPointer;
//	Fchoose(modelPointer,Model);

    std::shared_ptr<Class_Potential_Origin> modelPointer = ModelID::FChoose(args.Model);


    std::size_t nPar,nParCT;
    nPar = modelPointer->get_nPar();
    nParCT = modelPointer->get_nParCT();
=======
    std::shared_ptr<Class_Potential_Origin> modelPointer = ModelID::FChoose(args.Model);
>>>>>>> 26081f08

    std::size_t ndim = modelPointer->get_nVEV();


	std::vector<double> Weinberg;

    auto dimensionnames = modelPointer->addLegendTemp();

	while(getline(infile,linestr))
	{
        if(linecounter > args.LastLine) break;

		if(linecounter == 1)
		  {
			modelPointer->setUseIndexCol(linestr);
            for(auto x: modelPointer->addLegendCT()) outfile << sep << x;
            for(auto x: modelPointer->addLegendTemp()) outfile << sep << x;
            outfile << sep << "line_parameter";
            for(std::size_t i=3;i<dimensionnames.size();i++) outfile << sep << dimensionnames.at(i) << "_line";
		    outfile << "\tV_eff_line";
            for(std::size_t i=3;i<dimensionnames.size();i++) outfile << sep << dimensionnames.at(i) << "_min";
		    outfile << "\tV_eff_min";
		    outfile << "\tDistance_line_min";
		    outfile << std::endl;
		  }
        if(linecounter >= args.FirstLine and linecounter <= args.LastLine and linecounter != 1)
		{
            if(args.TerminalOutput)
			{
				std::cout << "Currently at line " << linecounter << std::endl;
			}
            auto parameters = modelPointer->initModel(linestr);

<<<<<<< HEAD

=======
>>>>>>> 26081f08
            if(args.FirstLine == args.LastLine ) modelPointer->write();

            auto EWPT = Minimizer::PTFinder_gen_all(modelPointer,0,300);



            if(EWPT.StatusFlag == Minimizer::MinimizerStatus::SUCCESS)
			{
                if(C_PT*EWPT.Tc < EWPT.vc)
				{
					std::vector<double> vcritical,vbarrier;
                    vcritical = EWPT.EWMinimum;

                    std::vector<double> VEVSymmetric(modelPointer->get_nVEV());
					for(std::size_t i=0;i<VEVSymmetric.size();i++) VEVSymmetric.at(i) = 0;


                    std::vector<double> basepoint,basepointPot;



					double DeltaT = 1e-2;
					for(int tcounter=0;tcounter<=100;tcounter++){
						basepoint.clear();
						basepointPot.clear();
						double lineparam = tcounter*DeltaT;
                        for(std::size_t i=0;i<modelPointer->get_nVEV();i++) {
							basepoint.push_back(VEVSymmetric.at(i)+ lineparam*(vcritical.at(i) - VEVSymmetric.at(i)));

						}

                        double Temp = EWPT.Tc;
<<<<<<< HEAD
                        auto MinPlaneResult = Minimizer::MinimizePlane(basepoint,VEVSymmetric,vcritical,args.Model,par,parCT,Temp);
=======
                        auto MinPlaneResult = Minimizer::MinimizePlane(basepoint,VEVSymmetric,vcritical,modelPointer,Temp);
>>>>>>> 26081f08
                        double Vmin = MinPlaneResult.PotVal;
                        auto MinimumPlane = MinPlaneResult.Minimum;
                        basepointPot=modelPointer->MinimizeOrderVEV(basepoint);
						double Vline = modelPointer->VEff(basepointPot,Temp);
						double DistanceLineMinimum = 0;
                        for(std::size_t i=0;i<modelPointer->get_nVEV();i++){
							DistanceLineMinimum += std::pow(basepoint.at(i)-MinimumPlane.at(i),2);
						}
						DistanceLineMinimum = std::sqrt(DistanceLineMinimum);





						outfile <<  linestr;
                        for(auto x: parameters.second) outfile << sep << x;
                        outfile << sep << EWPT.Tc << sep << EWPT.vc;
                        outfile << sep << EWPT.vc / EWPT.Tc;
                        for(auto x: EWPT.EWMinimum) outfile << sep << x;
                        outfile << sep <<lineparam;
                        for(std::size_t i=0;i<basepoint.size();i++) outfile << sep << basepoint.at(i);
                        outfile << sep << Vline;
                        for(std::size_t i=0;i<MinimumPlane.size();i++) outfile << sep << MinimumPlane.at(i);
                        outfile << sep << Vmin;
                        outfile << sep << DistanceLineMinimum;
						outfile << std::endl;
					}







				}
			}

            if(args.FirstLine == args.LastLine) {

				if(dimensionnames.size() != ndim +3){
					std::cout << "The number of names in the function addLegendTemp does not match the number of vevs, going to default naming."
							<< "You should fix this as this will result in errors in your output file." << std::endl;
                    std::cout << "Succeded ? " << EWPT.StatusFlag << sep << " (1 = Success , -1 = v/T reached a value below " << C_PT << " during the calculation) \n";
                    if(EWPT.StatusFlag == Minimizer::MinimizerStatus::SUCCESS){std::cout << "omega_c = " << EWPT.vc << " GeV\n";
                    std::cout << "T_c = " << EWPT.Tc << " GeV\n";
                    std::cout << "xi_c = omega_c/T_c =  " << EWPT.vc/EWPT.Tc << std::endl;
                    for(std::size_t i=0;i<ndim ;i++) {
                        std::cout << "omega_" << i+1 << " = " << EWPT.EWMinimum.at(i) << " GeV\n";}
					}
				}
				else{
                    std::cout << "Succeded ? " << EWPT.StatusFlag << sep <<" (1 = Success , -1 = v/T reached a value below " << C_PT << " during the calculation) \n";
                    if(EWPT.StatusFlag==Minimizer::MinimizerStatus::SUCCESS)
					{
						std::cout << std::scientific;
                        std::cout << dimensionnames.at(1) << " = " << EWPT.vc << " GeV\n";
                        std::cout << dimensionnames.at(0) << " = " << EWPT.Tc << " GeV\n";
                        std::cout << "xi_c = " << dimensionnames.at(2)  << " = " << EWPT.vc/EWPT.Tc << std::endl;
                        for(std::size_t i=0;i<ndim; i++){
                            std::cout << dimensionnames.at(i+3) << " = " << EWPT.EWMinimum.at(i) << " GeV\n";
						}

					}
				}
			}



		}
		linecounter++;
		if(infile.eof()) break;
	}
    if(args.TerminalOutput) std::cout << std::endl;
	outfile.close();

//	delete modelPointer;
	return EXIT_SUCCESS;





}
catch(int)
{
    return EXIT_SUCCESS;
}
catch(exception& e){
		std::cerr << e.what() << std::endl;
		return EXIT_FAILURE;
}<|MERGE_RESOLUTION|>--- conflicted
+++ resolved
@@ -63,15 +63,9 @@
     if(argc < 6 or args.at(0) == "--help")
     {
         int SizeOfFirstColumn = std::string("--TerminalOutput=           ").size();
-<<<<<<< HEAD
-        std::cout << "WallThickness calculates the strength of the Wall" << std::endl
-                  << "It is called either by " << std::endl
-                  << "./WallThickness model input output FirstLine LastLine" << std::endl
-=======
         std::cout << "Generate Path calculates the tunnel path from the broken to the symmetric minimum" << std::endl
                   << "It is called either by " << std::endl
                   << "./GeneratePath model input output FirstLine LastLine" << std::endl
->>>>>>> 26081f08
                   << "or with the following arguments" << std::endl
                   << std::setw(SizeOfFirstColumn) << std::left<< "--help"
                   << "Shows this menu" << std::endl
@@ -190,19 +184,8 @@
 	}
 	std::string linestr;
 
-<<<<<<< HEAD
-//	Class_Potential_Origin * modelPointer;
-//	Fchoose(modelPointer,Model);
 
     std::shared_ptr<Class_Potential_Origin> modelPointer = ModelID::FChoose(args.Model);
-
-
-    std::size_t nPar,nParCT;
-    nPar = modelPointer->get_nPar();
-    nParCT = modelPointer->get_nParCT();
-=======
-    std::shared_ptr<Class_Potential_Origin> modelPointer = ModelID::FChoose(args.Model);
->>>>>>> 26081f08
 
     std::size_t ndim = modelPointer->get_nVEV();
 
@@ -236,10 +219,7 @@
 			}
             auto parameters = modelPointer->initModel(linestr);
 
-<<<<<<< HEAD
-
-=======
->>>>>>> 26081f08
+
             if(args.FirstLine == args.LastLine ) modelPointer->write();
 
             auto EWPT = Minimizer::PTFinder_gen_all(modelPointer,0,300);
@@ -272,11 +252,7 @@
 						}
 
                         double Temp = EWPT.Tc;
-<<<<<<< HEAD
-                        auto MinPlaneResult = Minimizer::MinimizePlane(basepoint,VEVSymmetric,vcritical,args.Model,par,parCT,Temp);
-=======
                         auto MinPlaneResult = Minimizer::MinimizePlane(basepoint,VEVSymmetric,vcritical,modelPointer,Temp);
->>>>>>> 26081f08
                         double Vmin = MinPlaneResult.PotVal;
                         auto MinimumPlane = MinPlaneResult.Minimum;
                         basepointPot=modelPointer->MinimizeOrderVEV(basepoint);
