--- conflicted
+++ resolved
@@ -56,11 +56,8 @@
 try
 {
 
-<<<<<<< HEAD
-=======
   const auto SMConstants = GetSMConstants();
 
->>>>>>> f9083125
   auto argparser = prepare_parser();
   argparser.add_input(convert_input(argc, argv));
   const CLIOptions args(argparser);
