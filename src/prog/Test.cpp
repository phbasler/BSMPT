--- conflicted
+++ resolved
@@ -52,13 +52,8 @@
 int main(int argc, char *argv[])
 try
 {
-<<<<<<< HEAD
-
-  auto argparser = prepare_parser();
-=======
   const auto SMConstants = GetSMConstants();
   auto argparser         = prepare_parser();
->>>>>>> f9083125
   argparser.add_input(convert_input(argc, argv));
   const CLIOptions args(argparser);
   if (not args.good())
