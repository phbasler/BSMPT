--- conflicted
+++ resolved
@@ -474,11 +474,7 @@
       ss << rho_up << "\t" << l << "\t" << dVdl << "\t" << d2Vdl2 << "\n";
       BSMPT::Logger::Write(BSMPT::LoggingLevel::BounceDetailed, ss.str());
       ss.str(std::string());
-<<<<<<< HEAD
-      if (l0 == l0 + (l - l0) / 10.)
-=======
       if (abs((l - l0) / Spline.L) < 1e-10)
->>>>>>> 96c6df29
       {
         // Maximum numerical precision reached.
         StateOfBounceActionInt = ActionStatus::Integration1DFailed;
