// SPDX-FileCopyrightText: 2024 Lisa Biermann, Margarete Mühlleitner, Rui
// Santos, João Viana
//
// SPDX-License-Identifier: GPL-3.0-or-later

/**
 * @file transition history evaluator
 */

#include <BSMPT/transition_tracer/transition_tracer.h>

namespace BSMPT
{

TransitionTracer::TransitionTracer(user_input &input)
{
  num_vev = input.modelPointer->get_nVEV();

  std::shared_ptr<MinimumTracer> mintracer(new MinimumTracer(
      input.modelPointer, input.which_minimizer, input.use_multithreading));

  // initialize legend
  output_store.legend = mintracer->GetLegend(0, input.gw_calculation);

  // NLO stability check
  if (input.nlo_check)
  {
    auto glob_min = mintracer->ConvertToVEVDim(mintracer->GetGlobalMinimum(0));
    Logger::Write(LoggingLevel::TransitionDetailed,
                  "Global minimum at T = 0 found at " +
                      vec_to_string(glob_min));
    output_store.status.status_nlo_stability =
        mintracer->GetStatusNLOVEV(input.modelPointer->CheckNLOVEV(glob_min));
  }
  else
  {
    Logger::Write(LoggingLevel::TransitionDetailed,
                  "Check for NLO stability is disabled.");
    output_store.status.status_nlo_stability = BSMPT::StatusNLOStability::Off;
  }

  if (output_store.status.status_nlo_stability ==
          BSMPT::StatusNLOStability::Success or
      output_store.status.status_nlo_stability ==
          BSMPT::StatusNLOStability::Off)
  {
    // Electroweak Symmetry Restoration check
    bool point_filtered_out_due_to_snr = false;
    if (input.ewsr_check > 0)
    {
      double ewsr_status = mintracer->IsThereEWSymmetryRestoration();
      output_store.status.status_ewsr = mintracer->GetStatusEWSR(ewsr_status);

      // If no minimum was found at high temperature
      if (input.ewsr_check == 2 && ewsr_status < 2)
      {

        Logger::Write(
            LoggingLevel::TransitionDetailed,
            "EW symmetry restoration check failed. Point will be filtered out");

        point_filtered_out_due_to_snr = true;
      }
      // If EW was not restored
      if (input.ewsr_check == 3 && ewsr_status < 3)
      {
        Logger::Write(
            LoggingLevel::TransitionDetailed,
            "EW symmetry restoration check failed. Point will be filtered out");

        point_filtered_out_due_to_snr = true;
      }
    }
    else
    {
      Logger::Write(LoggingLevel::TransitionDetailed,
                    "Check for EW symmetry restoration is disabled.");
      output_store.status.status_ewsr = StatusEWSR::Off;
    }

    if (not point_filtered_out_due_to_snr)
    {
      Logger::Write(
          LoggingLevel::TransitionDetailed,
          "Track phases in between T_low = " + std::to_string(input.T_low) +
              " GeV and T_high = " + std::to_string(input.T_high) + " GeV");

      Vacuum vac(input.T_low,
                 input.T_high,
                 mintracer,
                 input.modelPointer,
                 input.multistepmode,
                 input.num_points);

      vec_coex = vac.CoexPhasesList;

      output_store.num_coex_phase_pairs = vec_coex.size();

      Logger::Write(LoggingLevel::TransitionDetailed,
                    "\nIdentified " +
                        std::to_string(output_store.num_coex_phase_pairs) +
                        " coexisiting phase pair(s) in total.");

      output_store.status.status_tracing    = vac.status_vacuum;
      output_store.status.status_coex_pairs = vac.status_coex_pairs;

      if ((output_store.status.status_tracing == StatusTracing::Success) &&
          (output_store.status.status_coex_pairs == StatusCoexPair::Success))
      {
        output_store.legend = mintracer->GetLegend(
            output_store.num_coex_phase_pairs, input.gw_calculation);

        for (auto pair : vec_coex)
        {
          transition_data new_transition_data;
          gw_data new_gw_data;

          Logger::Write(LoggingLevel::TransitionDetailed,
                        "Pair " + std::to_string(pair.coex_pair_id) +
                            " (phase " + std::to_string(pair.false_phase.id) +
                            " -> phase " + std::to_string(pair.true_phase.id) +
                            ") with Tc = " + std::to_string(pair.crit_temp) +
                            " (" + StatusCritToString.at(pair.crit_status) +
                            ")");

          output_store.status.status_crit.push_back(pair.crit_status);
          if ((pair.crit_status == BSMPT::StatusCrit::Success) ||
              (pair.crit_status == BSMPT::StatusCrit::TrueLower))
          {

            Logger::Write(LoggingLevel::TransitionDetailed,
                          "Calculate bounce solution, for more output, use "
                          "--logginglevel::bouncedetailed=true.");

            new_transition_data.crit_temp = pair.crit_temp;
            new_transition_data.crit_true_vev =
                pair.true_phase.Get(pair.crit_temp).point;
            new_transition_data.crit_false_vev =
                pair.false_phase.Get(pair.crit_temp).point;

<<<<<<< HEAD
            auto max_ratio = CheckMassRatio(
=======
            (void)CheckMassRatio(
>>>>>>> db458d8a
                input, new_transition_data.crit_false_vev, pair.crit_temp);

            BounceSolution bounce(input.modelPointer,
                                  mintracer,
                                  pair,
                                  input.vwall,
                                  input.epsturb,
                                  input.maxpathintegrations,
                                  input.number_of_initial_scan_temperatures,
                                  input.PNLO_scaling);

            ListBounceSolution.push_back(bounce);

            output_store.status.status_bounce_sol.push_back(
                bounce.status_bounce_sol);

            if (bounce.status_bounce_sol == StatusGW::Success)
            {
              bounce.CalculateNucleationTempApprox();

              output_store.status.status_nucl_approx.push_back(
                  bounce.status_nucl_approx);
              if (bounce.status_nucl_approx ==
                  BSMPT::StatusTemperature::Success)
              {
                new_transition_data.nucl_approx_temp =
                    bounce.GetNucleationTempApprox();
                new_transition_data.nucl_approx_true_vev =
                    pair.true_phase
                        .Get(new_transition_data.nucl_approx_temp.value_or(
                            EmptyValue))
                        .point;
                new_transition_data.nucl_approx_false_vev =
                    pair.false_phase
                        .Get(new_transition_data.nucl_approx_temp.value_or(
                            EmptyValue))
                        .point;

<<<<<<< HEAD
                auto max_ratio =
                    CheckMassRatio(input,
                                   new_transition_data.nucl_approx_false_vev,
                                   bounce.GetNucleationTempApprox());
=======
                (void)CheckMassRatio(input,
                                     new_transition_data.nucl_approx_false_vev,
                                     bounce.GetNucleationTempApprox());
>>>>>>> db458d8a
              }
              else
              {
                new_transition_data.nucl_approx_true_vev =
                    std::vector<double>(num_vev, EmptyValue);
                new_transition_data.nucl_approx_false_vev =
                    std::vector<double>(num_vev, EmptyValue);
              }

              bounce.CalculateNucleationTemp();

              output_store.status.status_nucl.push_back(bounce.status_nucl);
              if (bounce.status_nucl == BSMPT::StatusTemperature::Success)
              {
                new_transition_data.nucl_temp = bounce.GetNucleationTemp();
                new_transition_data.nucl_true_vev =
                    pair.true_phase
                        .Get(new_transition_data.nucl_temp.value_or(EmptyValue))
                        .point;
                new_transition_data.nucl_false_vev =
                    pair.false_phase
                        .Get(new_transition_data.nucl_temp.value_or(EmptyValue))
                        .point;

<<<<<<< HEAD
                auto max_ratio =
                    CheckMassRatio(input,
                                   new_transition_data.nucl_false_vev,
                                   bounce.GetNucleationTemp());
=======
                (void)CheckMassRatio(input,
                                     new_transition_data.nucl_false_vev,
                                     bounce.GetNucleationTemp());
>>>>>>> db458d8a
              }
              else
              {
                new_transition_data.nucl_true_vev =
                    std::vector<double>(num_vev, EmptyValue);
                new_transition_data.nucl_false_vev =
                    std::vector<double>(num_vev, EmptyValue);
              }

              bounce.CalculatePercolationTemp();

              output_store.status.status_perc.push_back(bounce.status_perc);
              if (bounce.status_perc == BSMPT::StatusTemperature::Success)
              {
                new_transition_data.perc_temp = bounce.GetPercolationTemp();
                new_transition_data.perc_true_vev =
                    pair.true_phase
                        .Get(new_transition_data.perc_temp.value_or(EmptyValue))
                        .point;
                new_transition_data.perc_false_vev =
                    pair.false_phase
                        .Get(new_transition_data.perc_temp.value_or(EmptyValue))
                        .point;

<<<<<<< HEAD
                auto max_ratio =
                    CheckMassRatio(input,
                                   new_transition_data.perc_false_vev,
                                   bounce.GetPercolationTemp());
=======
                (void)CheckMassRatio(input,
                                     new_transition_data.perc_false_vev,
                                     bounce.GetPercolationTemp());
>>>>>>> db458d8a
              }
              else
              {
                new_transition_data.perc_true_vev =
                    std::vector<double>(num_vev, EmptyValue);
                new_transition_data.perc_false_vev =
                    std::vector<double>(num_vev, EmptyValue);
              }

              bounce.CalculateCompletionTemp();

              output_store.status.status_compl.push_back(bounce.status_compl);
              if (bounce.status_compl == BSMPT::StatusTemperature::Success)
              {
                new_transition_data.compl_temp = bounce.GetCompletionTemp();
                new_transition_data.compl_true_vev =
                    pair.true_phase
                        .Get(
                            new_transition_data.compl_temp.value_or(EmptyValue))
                        .point;
                new_transition_data.compl_false_vev =
                    pair.false_phase
                        .Get(
                            new_transition_data.compl_temp.value_or(EmptyValue))
                        .point;

<<<<<<< HEAD
                auto max_ratio =
                    CheckMassRatio(input,
                                   new_transition_data.compl_false_vev,
                                   bounce.GetCompletionTemp());
=======
                (void)CheckMassRatio(input,
                                     new_transition_data.compl_false_vev,
                                     bounce.GetCompletionTemp());
>>>>>>> db458d8a
              }
              else
              {
                new_transition_data.compl_true_vev =
                    std::vector<double>(num_vev, EmptyValue);
                new_transition_data.compl_false_vev =
                    std::vector<double>(num_vev, EmptyValue);
              }

              BSMPT::StatusTemperature trans_status =
                  BSMPT::StatusTemperature::NotSet;
              if (input.which_transition_temp ==
                  TransitionTemperature::ApproxNucleation)
              {
                trans_status = bounce.status_nucl_approx;
              }
              else if (input.which_transition_temp ==
                       TransitionTemperature::Nucleation)
              {
                trans_status = bounce.status_nucl;
              }
              else if (input.which_transition_temp ==
                       TransitionTemperature::Percolation)
              {
                trans_status = bounce.status_perc;
              }
              else if (input.which_transition_temp ==
                       TransitionTemperature::Completion)
              {
                trans_status = bounce.status_compl;
              }

              if (trans_status == BSMPT::StatusTemperature::Success &&
                  input.gw_calculation)
              {
                Logger::Write(LoggingLevel::TransitionDetailed,
                              "Start GW parameters calculation.");

                GravitationalWave gw(bounce, input.which_transition_temp);

                new_gw_data.status_gw  = gw.data.status;
                new_gw_data.trans_temp = gw.data.transitionTemp;
                new_gw_data.reh_temp   = gw.data.reheatingTemp;

                new_gw_data.alpha       = gw.data.PTStrength;
                new_gw_data.beta_over_H = gw.data.betaH;
                new_gw_data.vwall       = gw.data.vw;

                if (new_gw_data.status_gw != StatusGW::Failure)
                {
                  gw.CalcPeakCollision();
                  new_gw_data.fb_col = gw.data.CollisionParameter.f_b.value();
                  new_gw_data.omegab_col =
                      gw.data.CollisionParameter.Omega_b.value();

                  gw.CalcPeakSoundWave();
                  new_gw_data.f1_sw = gw.data.SoundWaveParameter.f_1.value();
                  new_gw_data.f2_sw = gw.data.SoundWaveParameter.f_2.value();
                  new_gw_data.omega_2_sw =
                      gw.data.SoundWaveParameter.Omega_2.value();

                  gw.CalcPeakTurbulence();
                  new_gw_data.f1_turb = gw.data.TurbulanceParameter.f_1.value();
                  new_gw_data.f2_turb = gw.data.TurbulanceParameter.f_2.value();
                  new_gw_data.omega_2_turb =
                      gw.data.TurbulanceParameter.Omega_2.value();

                  // SNR of Collision
                  gw.data.collisionON = true;
                  gw.data.swON        = false;
                  gw.data.turbON      = false;
                  new_gw_data.SNR_col = gw.GetSNR(1e-6, 10);

                  // SNR of Sound Waves
                  gw.data.collisionON = false;
                  gw.data.swON        = true;
                  gw.data.turbON      = false;
                  new_gw_data.SNR_sw  = gw.GetSNR(1e-6, 10);

                  // SNR of Turbulence
                  gw.data.collisionON  = false;
                  gw.data.swON         = false;
                  gw.data.turbON       = true;
                  new_gw_data.SNR_turb = gw.GetSNR(1e-6, 10);

                  // SNR of all contributions
                  gw.data.collisionON = true;
                  gw.data.swON        = true;
                  gw.data.turbON      = true;
                  new_gw_data.SNR     = gw.GetSNR(1e-6, 10);

                  new_gw_data.kappa_col    = gw.data.kappa_col;
                  new_gw_data.kappa_sw     = gw.data.kappa_sw;
                  new_gw_data.Epsilon_Turb = gw.data.Epsilon_Turb;
                  new_gw_data.cs_f         = gw.data.Csound_false;
                  new_gw_data.cs_t         = gw.data.Csound_true;

                  new_gw_data.status_gw = gw.data.status;
                }
              }
              else if (input.gw_calculation &&
                       trans_status != BSMPT::StatusTemperature::Success)
              {
                Logger::Write(LoggingLevel::TransitionDetailed,
                              "Requested transition temperature could not be "
                              "calculated.");
              }
            }
            else
            {
              output_store.status.status_nucl_approx.push_back(
                  BSMPT::StatusTemperature::NaN);
              output_store.status.status_nucl.push_back(
                  BSMPT::StatusTemperature::NaN);
              output_store.status.status_perc.push_back(
                  BSMPT::StatusTemperature::NaN);
              output_store.status.status_compl.push_back(
                  BSMPT::StatusTemperature::NaN);

              new_transition_data.nucl_approx_true_vev =
                  std::vector<double>(num_vev, EmptyValue);
              new_transition_data.nucl_approx_false_vev =
                  std::vector<double>(num_vev, EmptyValue);
              new_transition_data.nucl_true_vev =
                  std::vector<double>(num_vev, EmptyValue);
              new_transition_data.nucl_false_vev =
                  std::vector<double>(num_vev, EmptyValue);
              new_transition_data.perc_true_vev =
                  std::vector<double>(num_vev, EmptyValue);
              new_transition_data.perc_false_vev =
                  std::vector<double>(num_vev, EmptyValue);
              new_transition_data.compl_true_vev =
                  std::vector<double>(num_vev, EmptyValue);
              new_transition_data.compl_false_vev =
                  std::vector<double>(num_vev, EmptyValue);
            }
          }
          else
          {
            new_transition_data.crit_true_vev =
                std::vector<double>(num_vev, EmptyValue);
            new_transition_data.crit_false_vev =
                std::vector<double>(num_vev, EmptyValue);

            output_store.status.status_bounce_sol.push_back(StatusGW::NotSet);

            output_store.status.status_nucl_approx.push_back(
                BSMPT::StatusTemperature::NaN);
            output_store.status.status_nucl.push_back(
                BSMPT::StatusTemperature::NaN);
            output_store.status.status_perc.push_back(
                BSMPT::StatusTemperature::NaN);
            output_store.status.status_compl.push_back(
                BSMPT::StatusTemperature::NaN);

            new_transition_data.nucl_approx_true_vev =
                std::vector<double>(num_vev, EmptyValue);
            new_transition_data.nucl_approx_false_vev =
                std::vector<double>(num_vev, EmptyValue);
            new_transition_data.nucl_true_vev =
                std::vector<double>(num_vev, EmptyValue);
            new_transition_data.nucl_false_vev =
                std::vector<double>(num_vev, EmptyValue);
            new_transition_data.perc_true_vev =
                std::vector<double>(num_vev, EmptyValue);
            new_transition_data.perc_false_vev =
                std::vector<double>(num_vev, EmptyValue);
            new_transition_data.compl_true_vev =
                std::vector<double>(num_vev, EmptyValue);
            new_transition_data.compl_false_vev =
                std::vector<double>(num_vev, EmptyValue);
          }

          new_transition_data.crit_temp = pair.crit_temp;
          output_store.vec_trans_data.push_back(new_transition_data);
          output_store.vec_gw_data.push_back(new_gw_data);
        }

        // transition history evaluator
        std::vector<int> transition_history;
        std::vector<int> pair_history;
        bool final_true_phase_reached = false;
        int tmp_phase_id              = 0; // initial false phase
        double tmp_compl_temp         = -1;

        int tmp_next_phase_id;
        double pair_compl_temp;
        int tmp_pair_id;

        while (not final_true_phase_reached)
        {
          // store current false phase
          transition_history.push_back(tmp_phase_id);
          tmp_next_phase_id = -1;
          tmp_compl_temp    = -1;

          for (auto pair : vec_coex)
          {
            // get pair with matching false phase id
            if (pair.false_phase.id == tmp_phase_id)
            {
              pair_compl_temp =
                  output_store.vec_trans_data.at(pair.coex_pair_id)
                      .compl_temp.value_or(EmptyValue);

              if (std::isnan(pair_compl_temp)) // completion temperature not
                                               // reached in pair
              {
                continue;
              }
              else
              {
                // update next phase id with true phase with highest
                // completion temperature
                if (tmp_compl_temp == -1)
                {
                  tmp_compl_temp    = pair_compl_temp;
                  tmp_next_phase_id = pair.true_phase.id;
                  tmp_pair_id       = pair.coex_pair_id;
                }
                else
                {
                  if (pair_compl_temp > tmp_compl_temp)
                  {
                    tmp_compl_temp    = pair_compl_temp;
                    tmp_next_phase_id = pair.true_phase.id;
                    tmp_pair_id       = pair.coex_pair_id;
                  }
                }
              }
            }
          }

          if (tmp_next_phase_id == -1)
          {
            final_true_phase_reached = true;
          }
          else
          {
            tmp_phase_id      = tmp_next_phase_id;
            tmp_next_phase_id = -1;
            pair_history.push_back(tmp_pair_id);
            tmp_pair_id = -1;
          }
        }
        output_store.transition_history =
            std::to_string(transition_history.at(0));
        if (transition_history.size() > 1)
        {
          for (std::size_t i = 1; i < transition_history.size(); i++)
          {
            output_store.transition_history +=
                "-(" + std::to_string(pair_history.at(i - 1)) + ")->" +
                std::to_string(transition_history.at(i));
          }
        }
      }
    }
  }
  else
  {
    Logger::Write(LoggingLevel::TransitionDetailed, "Point is not NLO stable.");
  }
  return;
}

TransitionTracer::~TransitionTracer()
{
}

double TransitionTracer::CheckMassRatio(const user_input &input,
                                        const std::vector<double> &vec,
                                        const double &temp) const
{
  std::stringstream ss;
  std::vector<double> massOverTempSq, massOverTempSqGauge;
  massOverTempSq = input.modelPointer->HiggsMassesSquared(
                       input.modelPointer->MinimizeOrderVEV(vec), temp) /
                   std::pow(temp, 2);
  massOverTempSqGauge = input.modelPointer->GaugeMassesSquared(
                            input.modelPointer->MinimizeOrderVEV(vec), temp) /
                        std::pow(temp, 2);

  massOverTempSq.insert(massOverTempSq.end(),
                        massOverTempSqGauge.begin(),
                        massOverTempSqGauge.end());

  int color = 0;
  for (auto el : massOverTempSq)
  {
    if (el > 0.25) // m/T > 0.5
    {
      color = 1;
      if (el > 1) // m/T > 1.0
      {
        color = 2;
        break;
      }
    }
  }

  if (color == 0)
  {
    ss << "\n\033[1;92mm^2(vev_false, T = " << std::to_string(temp)
<<<<<<< HEAD
       << ") / T^2 = " << vec_to_string(massOverTempSq) << "\033[0m\n";
=======
       << ") / T^2 = " << massOverTempSq << "\033[0m\n";
>>>>>>> db458d8a
  }
  else if (color == 1)
  {
    ss << "\n\033[1;93mm^2(vev_false, T = " << std::to_string(temp)
<<<<<<< HEAD
       << ") / T^2 = " << vec_to_string(massOverTempSq) << "\033[0m\n";
=======
       << ") / T^2 = " << massOverTempSq << "\033[0m\n";
>>>>>>> db458d8a
  }
  else
  {
    ss << "\n\033[1;91mm^2(vev_false, T = " << std::to_string(temp)
<<<<<<< HEAD
       << ") / T^2 = " << vec_to_string(massOverTempSq) << "\033[0m\n";
=======
       << ") / T^2 = " << massOverTempSq << "\033[0m\n";
>>>>>>> db458d8a
  }

  Logger::Write(LoggingLevel::TransitionDetailed, ss.str());
  return *std::max_element(massOverTempSq.begin(), massOverTempSq.end());
}

} // namespace BSMPT<|MERGE_RESOLUTION|>--- conflicted
+++ resolved
@@ -138,11 +138,7 @@
             new_transition_data.crit_false_vev =
                 pair.false_phase.Get(pair.crit_temp).point;
 
-<<<<<<< HEAD
-            auto max_ratio = CheckMassRatio(
-=======
             (void)CheckMassRatio(
->>>>>>> db458d8a
                 input, new_transition_data.crit_false_vev, pair.crit_temp);
 
             BounceSolution bounce(input.modelPointer,
@@ -181,16 +177,9 @@
                             EmptyValue))
                         .point;
 
-<<<<<<< HEAD
-                auto max_ratio =
-                    CheckMassRatio(input,
-                                   new_transition_data.nucl_approx_false_vev,
-                                   bounce.GetNucleationTempApprox());
-=======
                 (void)CheckMassRatio(input,
                                      new_transition_data.nucl_approx_false_vev,
                                      bounce.GetNucleationTempApprox());
->>>>>>> db458d8a
               }
               else
               {
@@ -215,16 +204,9 @@
                         .Get(new_transition_data.nucl_temp.value_or(EmptyValue))
                         .point;
 
-<<<<<<< HEAD
-                auto max_ratio =
-                    CheckMassRatio(input,
-                                   new_transition_data.nucl_false_vev,
-                                   bounce.GetNucleationTemp());
-=======
                 (void)CheckMassRatio(input,
                                      new_transition_data.nucl_false_vev,
                                      bounce.GetNucleationTemp());
->>>>>>> db458d8a
               }
               else
               {
@@ -249,16 +231,9 @@
                         .Get(new_transition_data.perc_temp.value_or(EmptyValue))
                         .point;
 
-<<<<<<< HEAD
-                auto max_ratio =
-                    CheckMassRatio(input,
-                                   new_transition_data.perc_false_vev,
-                                   bounce.GetPercolationTemp());
-=======
                 (void)CheckMassRatio(input,
                                      new_transition_data.perc_false_vev,
                                      bounce.GetPercolationTemp());
->>>>>>> db458d8a
               }
               else
               {
@@ -285,16 +260,9 @@
                             new_transition_data.compl_temp.value_or(EmptyValue))
                         .point;
 
-<<<<<<< HEAD
-                auto max_ratio =
-                    CheckMassRatio(input,
-                                   new_transition_data.compl_false_vev,
-                                   bounce.GetCompletionTemp());
-=======
                 (void)CheckMassRatio(input,
                                      new_transition_data.compl_false_vev,
                                      bounce.GetCompletionTemp());
->>>>>>> db458d8a
               }
               else
               {
@@ -599,29 +567,17 @@
   if (color == 0)
   {
     ss << "\n\033[1;92mm^2(vev_false, T = " << std::to_string(temp)
-<<<<<<< HEAD
-       << ") / T^2 = " << vec_to_string(massOverTempSq) << "\033[0m\n";
-=======
        << ") / T^2 = " << massOverTempSq << "\033[0m\n";
->>>>>>> db458d8a
   }
   else if (color == 1)
   {
     ss << "\n\033[1;93mm^2(vev_false, T = " << std::to_string(temp)
-<<<<<<< HEAD
-       << ") / T^2 = " << vec_to_string(massOverTempSq) << "\033[0m\n";
-=======
        << ") / T^2 = " << massOverTempSq << "\033[0m\n";
->>>>>>> db458d8a
   }
   else
   {
     ss << "\n\033[1;91mm^2(vev_false, T = " << std::to_string(temp)
-<<<<<<< HEAD
-       << ") / T^2 = " << vec_to_string(massOverTempSq) << "\033[0m\n";
-=======
        << ") / T^2 = " << massOverTempSq << "\033[0m\n";
->>>>>>> db458d8a
   }
 
   Logger::Write(LoggingLevel::TransitionDetailed, ss.str());
