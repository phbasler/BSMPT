--- conflicted
+++ resolved
@@ -5,35 +5,12 @@
 // SPDX-License-Identifier: GPL-3.0-or-later
 
 #include <BSMPT/models/ClassPotentialC2HDM.h>
+#include <BSMPT/models/ClassPotentialCN2HDM.h>
 #include <BSMPT/models/ClassPotentialCPintheDark.h>
 #include <BSMPT/models/ClassPotentialCxSM.h>
 #include <BSMPT/models/ClassPotentialOrigin.h> // for Class_Potential_Origin
 #include <BSMPT/models/ClassPotentialR2HDM.h>
 #include <BSMPT/models/ClassPotentialRN2HDM.h>
-<<<<<<< HEAD
-#include <BSMPT/models/ClassPotentialCxSM.h>
-#include <BSMPT/models/ClassPotentialCN2HDM.h>
-
-#include <BSMPT/models/ClassTemplate.h>
-
-
-
-namespace BSMPT {
-namespace ModelID {
-
-
-std::unique_ptr<Class_Potential_Origin> FChoose(ModelIDs choice){
-    using namespace  Models;
-    switch (choice) {
-    case R2HDM: return std::make_unique<Class_Potential_R2HDM>(); break;
-    case C2HDM: return std::make_unique<Class_Potential_C2HDM>(); break;
-    case RN2HDM: return  std::make_unique<Class_Potential_RN2HDM>(); break;
-    case CXSM: return std::make_unique<Class_CxSM>(); break;
-    case CN2HDM: return std::make_unique<Class_Potential_CN2HDM>(); break;
-    case TEMPLATE: return std::unique_ptr<Class_Template>(); break;
-    default: throw std::runtime_error("Invalid model");
-    }
-=======
 #include <BSMPT/models/IncludeAllModels.h>
 #include <ctype.h>   // for isdigit, tolower
 #include <iostream>  // for operator<<, cerr, ost...
@@ -62,10 +39,12 @@
   case ModelIDs::CPINTHEDARK:
     return std::make_unique<Class_Potential_CPintheDark>();
     break;
+  case ModelIDs::CN2HDM:
+    return std::make_unique<Class_Potential_CN2HDM>();
+    break;
   case ModelIDs::TEMPLATE: return std::make_unique<Class_Template>(); break;
   default: throw std::runtime_error("Invalid model");
   }
->>>>>>> f868f98e
 }
 
 ModelIDs getModel(const std::string &s)
