/*
 * ClassPotentialCPintheDark.cpp
 */
// Copyright (C) 2018  Philipp Basler and Margarete Mühlleitner
// SPDX-FileCopyrightText: 2021 Philipp Basler, Margarete Mühlleitner, Jonas
// Müller and Lisa Biermann
//
// SPDX-License-Identifier: GPL-3.0-or-later

#include "Eigen/Dense"
#include "Eigen/Eigenvalues"
#include "Eigen/IterativeLinearSolvers"
#include <BSMPT/models/SMparam.h> // for SMConstants.C_vev0, SMConstants.C_MassTop, SMConstants.C_g
#include <algorithm> // for max, copy
#include <iomanip>
#include <iostream> // for operator<<, endl, basic_o...
#include <memory>   // for allocator_traits<>::value...
#include <stddef.h> // for std::size_t

#include <BSMPT/models/ClassPotentialCPintheDark.h>
#include <BSMPT/models/IncludeAllModels.h>
#include <BSMPT/utility/Logger.h>
#include <BSMPT/utility/utility.h>

#include <optional>

using namespace Eigen;

namespace BSMPT
{
namespace Models
{

Class_Potential_CPintheDark::Class_Potential_CPintheDark(
    const ISMConstants &smConstants)
    : Class_Potential_Origin(smConstants)
{
  Model         = ModelID::ModelIDs::CPINTHEDARK;
  NNeutralHiggs = 5; // number of neutral Higgs bosons at T = 0
  NChargedHiggs = 4; // number of charged Higgs bosons  at T = 0 (all d.o.f.)

  nPar = 13;   // number of parameters in the tree-Level Lagrangian AFTER using
               // tadpole equations
  nParCT = 19; // number of parameters in the counterterm potential

  nVEV = 5; // number of VEVs to minimize the potential

  NHiggs = NNeutralHiggs + NChargedHiggs;

  VevOrder.resize(nVEV);
  VevOrder[0] = 2; // omegaCB
  VevOrder[1] = 4; // omega1
  VevOrder[2] = 6; // omega2
  VevOrder[3] = 7; // omegaCP
  VevOrder[4] = 8; // omegaS

  // Set UseVTreeSimplified to use the tree-level potential defined in
  // VTreeSimplified
  UseVTreeSimplified = true;

  // Set UseVCounterSimplified to use the counterterm potential defined in
  // VCounterSimplified
  UseVCounterSimplified = true;
}

Class_Potential_CPintheDark::~Class_Potential_CPintheDark()
{
}

/**
 * returns a string which tells the user the chronological order of the
 * counterterms. Use this to complement the legend of the given input file
 */
std::vector<std::string> Class_Potential_CPintheDark::addLegendCT() const
{
  std::vector<std::string> labels;

  labels.push_back("dm11s");
  labels.push_back("dm22s");
  labels.push_back("dmSs");
  labels.push_back("dReA");
  labels.push_back("dImA");
  labels.push_back("dL1");
  labels.push_back("dL2");
  labels.push_back("dL3");
  labels.push_back("dL4");
  labels.push_back("dL5");
  labels.push_back("dL6");
  labels.push_back("dL7");
  labels.push_back("dL8");
  labels.push_back("dT1");
  labels.push_back("dT2");
  labels.push_back("dTCP");
  labels.push_back("dTCB");
  labels.push_back("dTS");
  labels.push_back("dImL5");

  return labels;
}

/**
 * returns a string which tells the user the chronological order of the VEVs and
 * the critical temperature. Use this to complement the legend of the given
 * input file
 */
std::vector<std::string> Class_Potential_CPintheDark::addLegendTemp() const
{
  std::vector<std::string> labels;
  labels.push_back("T_c");     // Label for the critical temperature
  labels.push_back("v_c");     // Label for the critical vev
  labels.push_back("v_c/T_c"); // Label for xi_c
  // out += "VEV order";
  labels.push_back("omega_{CB}(T_c)");
  labels.push_back("omega_1(T_c)");
  labels.push_back("omega_2(T_c)");
  labels.push_back("omega_{CP}(T_c)");
  labels.push_back("omega_S(T_c)");
  return labels;
}

/**
 * returns a string which tells the user the chronological order of the Triple
 * Higgs couplings. Use this to complement the legend of the given input file
 */
std::vector<std::string>
Class_Potential_CPintheDark::addLegendTripleCouplings() const
{
  std::vector<std::string> labels;
  std::vector<std::string> particles;

  // mass basis
  particles.push_back("G^+");
  particles.push_back("G^-");
  particles.push_back("H^+");
  particles.push_back("H^-");
  particles.push_back("h");
  particles.push_back("G^0");
  particles.push_back("h_1");
  particles.push_back("h_2");
  particles.push_back("h_3");

  std::string out = "Tree_";
  for (std::size_t i = 0; i < NHiggs; i++)
  {
    for (std::size_t j = i; j < NHiggs; j++)
    {
      for (std::size_t k = j; k < NHiggs; k++)
      {
        labels.push_back("Tree_" + particles.at(i) + particles.at(j) +
                         particles.at(k));
        labels.push_back("CT_" + particles.at(i) + particles.at(j) +
                         particles.at(k));
        labels.push_back("CW_" + particles.at(i) + particles.at(j) +
                         particles.at(k));
      }
    }
  }

  return labels;
}

/**
 * returns a string which tells the user the chronological order of the VEVs.
 * Use this to complement the legend of the given input file
 */
std::vector<std::string> Class_Potential_CPintheDark::addLegendVEV() const
{
  std::vector<std::string> labels;
  // out = "Your VEV order";
  labels.push_back("omega_{CB}");
  labels.push_back("omega_1");
  labels.push_back("omega_2");
  labels.push_back("omega_{CP}");
  labels.push_back("omega_S");
  return labels;
}

/**
 * Reads the string linestr and sets the parameter point
 */
void Class_Potential_CPintheDark::ReadAndSet(const std::string &linestr,
                                             std::vector<double> &par)
{
  std::stringstream ss(linestr);
  double tmp;

  double lreA = 0, limA = 0, lL1 = 0, lL2 = 0, lL3 = 0, lL4 = 0, lL5 = 0,
         lL6 = 0, lL7 = 0, lL8 = 0, lm11s = 0, lm22s = 0, lmSs = 0;

  if (UseIndexCol)
  {
    ss >> tmp;
  }

  for (int k = 1; k <= 27; k++)
  {
    ss >> tmp;
    if (k == 15)
      lL1 = tmp;
    else if (k == 16)
      lL2 = tmp;
    else if (k == 17)
      lL3 = tmp;
    else if (k == 18)
      lL4 = tmp;
    else if (k == 19)
      lL5 = tmp;
    else if (k == 20)
      lL6 = tmp;
    else if (k == 21)
      lL7 = tmp;
    else if (k == 22)
      lL8 = tmp;
    else if (k == 23)
      lreA = tmp; // Tr
    else if (k == 24)
      limA = tmp; // Ti
    else if (k == 25)
      lm11s = tmp;
    else if (k == 26)
      lm22s = tmp;
    else if (k == 27)
      lmSs = tmp;
  }

  par[0]  = lm11s;
  par[1]  = lm22s;
  par[2]  = lmSs;
  par[3]  = lreA;
  par[4]  = limA;
  par[5]  = lL1;
  par[6]  = lL2;
  par[7]  = lL3;
  par[8]  = lL4;
  par[9]  = lL5;
  par[10] = lL6;
  par[11] = lL7;
  par[12] = lL8;

  set_gen(par);
  return;
}

/**
 * Set Class Object as well as the VEV configuration
 */
void Class_Potential_CPintheDark::set_gen(const std::vector<double> &par)
{

  m11s = par[0];
  m22s = par[1];
  mSs  = par[2];
  ReA  = par[3];
  ImA  = par[4];
  L1   = par[5];
  L2   = par[6];
  L3   = par[7];
  L4   = par[8];
  L5   = par[9];
  L6   = par[10];
  L7   = par[11];
  L8   = par[12];

  // set vev
  v1 = SMConstants.C_vev0;

  scale = SMConstants.C_vev0; // renormalisation scale is set to the SM VEV

  vevTreeMin.resize(nVEV);
  vevTree.resize(NHiggs);
  // set the vector vevTreeMin. vevTree will then be set by the
  // function MinimizeOrderVEV
  vevTreeMin[0] = 0;
  vevTreeMin[1] = v1;
  vevTreeMin[2] = 0;
  vevTreeMin[3] = 0;
  vevTreeMin[4] = 0;

  vevTree = MinimizeOrderVEV(vevTreeMin);
  if (!SetCurvatureDone) SetCurvatureArrays();
}

/**
 * set your counterterm parameters from the entries of par as well as the
 * entries of Curvature_Higgs_CT_L1 to Curvature_Higgs_CT_L4.
 */
void Class_Potential_CPintheDark::set_CT_Pot_Par(const std::vector<double> &par)
{
  dm11s = par[0];
  dm22s = par[1];
  dmSs  = par[2];
  dReA  = par[3];
  dImA  = par[4];
  dL1   = par[5];
  dL2   = par[6];
  dL3   = par[7];
  dL4   = par[8];
  dL5   = par[9];
  dL6   = par[10];
  dL7   = par[11];
  dL8   = par[12];
  dTCB  = par[13];
  dT1   = par[14];
  dT2   = par[15];
  dTCP  = par[16];
  dTS   = par[17];
  dImL5 = par[18];

  // assign the non-zero entries
  Curvature_Higgs_CT_L1[2] = dTCB;
  Curvature_Higgs_CT_L1[4] = dT1;
  Curvature_Higgs_CT_L1[6] = dT2;
  Curvature_Higgs_CT_L1[7] = dTCP;
  Curvature_Higgs_CT_L1[8] = dTS;

  Curvature_Higgs_CT_L2[0][0] = dm11s;
  Curvature_Higgs_CT_L2[1][1] = dm11s;
  Curvature_Higgs_CT_L2[2][2] = dm22s;
  Curvature_Higgs_CT_L2[3][3] = dm22s;
  Curvature_Higgs_CT_L2[4][4] = dm11s;
  Curvature_Higgs_CT_L2[5][5] = dm11s;
  Curvature_Higgs_CT_L2[6][6] = dm22s;
  Curvature_Higgs_CT_L2[7][7] = dm22s;
  Curvature_Higgs_CT_L2[8][8] = dmSs;

  Curvature_Higgs_CT_L3[0][2][8] = dReA;
  Curvature_Higgs_CT_L3[0][3][8] = -dImA;
  Curvature_Higgs_CT_L3[0][8][2] = dReA;
  Curvature_Higgs_CT_L3[0][8][3] = -dImA;
  Curvature_Higgs_CT_L3[1][2][8] = dImA;
  Curvature_Higgs_CT_L3[1][3][8] = dReA;
  Curvature_Higgs_CT_L3[1][8][2] = dImA;
  Curvature_Higgs_CT_L3[1][8][3] = dReA;
  Curvature_Higgs_CT_L3[2][0][8] = dReA;
  Curvature_Higgs_CT_L3[2][1][8] = dImA;
  Curvature_Higgs_CT_L3[2][8][0] = dReA;
  Curvature_Higgs_CT_L3[2][8][1] = dImA;
  Curvature_Higgs_CT_L3[3][0][8] = -dImA;
  Curvature_Higgs_CT_L3[3][1][8] = dReA;
  Curvature_Higgs_CT_L3[3][8][0] = -dImA;
  Curvature_Higgs_CT_L3[3][8][1] = dReA;
  Curvature_Higgs_CT_L3[4][6][8] = dReA;
  Curvature_Higgs_CT_L3[4][7][8] = -dImA;
  Curvature_Higgs_CT_L3[4][8][6] = dReA;
  Curvature_Higgs_CT_L3[4][8][7] = -dImA;
  Curvature_Higgs_CT_L3[5][6][8] = dImA;
  Curvature_Higgs_CT_L3[5][7][8] = dReA;
  Curvature_Higgs_CT_L3[5][8][6] = dImA;
  Curvature_Higgs_CT_L3[5][8][7] = dReA;
  Curvature_Higgs_CT_L3[6][4][8] = dReA;
  Curvature_Higgs_CT_L3[6][5][8] = dImA;
  Curvature_Higgs_CT_L3[6][8][4] = dReA;
  Curvature_Higgs_CT_L3[6][8][5] = dImA;
  Curvature_Higgs_CT_L3[7][4][8] = -dImA;
  Curvature_Higgs_CT_L3[7][5][8] = dReA;
  Curvature_Higgs_CT_L3[7][8][4] = -dImA;
  Curvature_Higgs_CT_L3[7][8][5] = dReA;
  Curvature_Higgs_CT_L3[8][0][2] = dReA;
  Curvature_Higgs_CT_L3[8][0][3] = -dImA;
  Curvature_Higgs_CT_L3[8][1][2] = dImA;
  Curvature_Higgs_CT_L3[8][1][3] = dReA;
  Curvature_Higgs_CT_L3[8][2][0] = dReA;
  Curvature_Higgs_CT_L3[8][2][1] = dImA;
  Curvature_Higgs_CT_L3[8][3][0] = -dImA;
  Curvature_Higgs_CT_L3[8][3][1] = dReA;
  Curvature_Higgs_CT_L3[8][4][6] = dReA;
  Curvature_Higgs_CT_L3[8][4][7] = -dImA;
  Curvature_Higgs_CT_L3[8][5][6] = dImA;
  Curvature_Higgs_CT_L3[8][5][7] = dReA;
  Curvature_Higgs_CT_L3[8][6][4] = dReA;
  Curvature_Higgs_CT_L3[8][6][5] = dImA;
  Curvature_Higgs_CT_L3[8][7][4] = -dImA;
  Curvature_Higgs_CT_L3[8][7][5] = dReA;

  Curvature_Higgs_CT_L4[0][0][0][0] = 0.3e1 * dL1;
  Curvature_Higgs_CT_L4[0][0][1][1] = dL1;
  Curvature_Higgs_CT_L4[0][0][2][2] = dL3 + dL4 + dL5;
  Curvature_Higgs_CT_L4[0][0][2][3] = -dImL5;
  Curvature_Higgs_CT_L4[0][0][3][2] = -dImL5;
  Curvature_Higgs_CT_L4[0][0][3][3] = dL3 + dL4 - dL5;
  Curvature_Higgs_CT_L4[0][0][4][4] = dL1;
  Curvature_Higgs_CT_L4[0][0][5][5] = dL1;
  Curvature_Higgs_CT_L4[0][0][6][6] = dL3;
  Curvature_Higgs_CT_L4[0][0][7][7] = dL3;
  Curvature_Higgs_CT_L4[0][0][8][8] = dL7;
  Curvature_Higgs_CT_L4[0][1][0][1] = dL1;
  Curvature_Higgs_CT_L4[0][1][1][0] = dL1;
  Curvature_Higgs_CT_L4[0][1][2][2] = dImL5;
  Curvature_Higgs_CT_L4[0][1][2][3] = dL5;
  Curvature_Higgs_CT_L4[0][1][3][2] = dL5;
  Curvature_Higgs_CT_L4[0][1][3][3] = -dImL5;
  Curvature_Higgs_CT_L4[0][2][0][2] = dL3 + dL4 + dL5;
  Curvature_Higgs_CT_L4[0][2][0][3] = -dImL5;
  Curvature_Higgs_CT_L4[0][2][1][2] = dImL5;
  Curvature_Higgs_CT_L4[0][2][1][3] = dL5;
  Curvature_Higgs_CT_L4[0][2][2][0] = dL3 + dL4 + dL5;
  Curvature_Higgs_CT_L4[0][2][2][1] = dImL5;
  Curvature_Higgs_CT_L4[0][2][3][0] = -dImL5;
  Curvature_Higgs_CT_L4[0][2][3][1] = dL5;
  Curvature_Higgs_CT_L4[0][2][4][6] = dL4 / 0.2e1 + dL5 / 0.2e1;
  Curvature_Higgs_CT_L4[0][2][4][7] = -dImL5 / 0.2e1;
  Curvature_Higgs_CT_L4[0][2][5][6] = dImL5 / 0.2e1;
  Curvature_Higgs_CT_L4[0][2][5][7] = dL4 / 0.2e1 + dL5 / 0.2e1;
  Curvature_Higgs_CT_L4[0][2][6][4] = dL4 / 0.2e1 + dL5 / 0.2e1;
  Curvature_Higgs_CT_L4[0][2][6][5] = dImL5 / 0.2e1;
  Curvature_Higgs_CT_L4[0][2][7][4] = -dImL5 / 0.2e1;
  Curvature_Higgs_CT_L4[0][2][7][5] = dL4 / 0.2e1 + dL5 / 0.2e1;
  Curvature_Higgs_CT_L4[0][3][0][2] = -dImL5;
  Curvature_Higgs_CT_L4[0][3][0][3] = dL3 + dL4 - dL5;
  Curvature_Higgs_CT_L4[0][3][1][2] = dL5;
  Curvature_Higgs_CT_L4[0][3][1][3] = -dImL5;
  Curvature_Higgs_CT_L4[0][3][2][0] = -dImL5;
  Curvature_Higgs_CT_L4[0][3][2][1] = dL5;
  Curvature_Higgs_CT_L4[0][3][3][0] = dL3 + dL4 - dL5;
  Curvature_Higgs_CT_L4[0][3][3][1] = -dImL5;
  Curvature_Higgs_CT_L4[0][3][4][6] = -dImL5 / 0.2e1;
  Curvature_Higgs_CT_L4[0][3][4][7] = dL4 / 0.2e1 - dL5 / 0.2e1;
  Curvature_Higgs_CT_L4[0][3][5][6] = -dL4 / 0.2e1 + dL5 / 0.2e1;
  Curvature_Higgs_CT_L4[0][3][5][7] = -dImL5 / 0.2e1;
  Curvature_Higgs_CT_L4[0][3][6][4] = -dImL5 / 0.2e1;
  Curvature_Higgs_CT_L4[0][3][6][5] = -dL4 / 0.2e1 + dL5 / 0.2e1;
  Curvature_Higgs_CT_L4[0][3][7][4] = dL4 / 0.2e1 - dL5 / 0.2e1;
  Curvature_Higgs_CT_L4[0][3][7][5] = -dImL5 / 0.2e1;
  Curvature_Higgs_CT_L4[0][4][0][4] = dL1;
  Curvature_Higgs_CT_L4[0][4][2][6] = dL4 / 0.2e1 + dL5 / 0.2e1;
  Curvature_Higgs_CT_L4[0][4][2][7] = -dImL5 / 0.2e1;
  Curvature_Higgs_CT_L4[0][4][3][6] = -dImL5 / 0.2e1;
  Curvature_Higgs_CT_L4[0][4][3][7] = dL4 / 0.2e1 - dL5 / 0.2e1;
  Curvature_Higgs_CT_L4[0][4][4][0] = dL1;
  Curvature_Higgs_CT_L4[0][4][6][2] = dL4 / 0.2e1 + dL5 / 0.2e1;
  Curvature_Higgs_CT_L4[0][4][6][3] = -dImL5 / 0.2e1;
  Curvature_Higgs_CT_L4[0][4][7][2] = -dImL5 / 0.2e1;
  Curvature_Higgs_CT_L4[0][4][7][3] = dL4 / 0.2e1 - dL5 / 0.2e1;
  Curvature_Higgs_CT_L4[0][5][0][5] = dL1;
  Curvature_Higgs_CT_L4[0][5][2][6] = dImL5 / 0.2e1;
  Curvature_Higgs_CT_L4[0][5][2][7] = dL4 / 0.2e1 + dL5 / 0.2e1;
  Curvature_Higgs_CT_L4[0][5][3][6] = -dL4 / 0.2e1 + dL5 / 0.2e1;
  Curvature_Higgs_CT_L4[0][5][3][7] = -dImL5 / 0.2e1;
  Curvature_Higgs_CT_L4[0][5][5][0] = dL1;
  Curvature_Higgs_CT_L4[0][5][6][2] = dImL5 / 0.2e1;
  Curvature_Higgs_CT_L4[0][5][6][3] = -dL4 / 0.2e1 + dL5 / 0.2e1;
  Curvature_Higgs_CT_L4[0][5][7][2] = dL4 / 0.2e1 + dL5 / 0.2e1;
  Curvature_Higgs_CT_L4[0][5][7][3] = -dImL5 / 0.2e1;
  Curvature_Higgs_CT_L4[0][6][0][6] = dL3;
  Curvature_Higgs_CT_L4[0][6][2][4] = dL4 / 0.2e1 + dL5 / 0.2e1;
  Curvature_Higgs_CT_L4[0][6][2][5] = dImL5 / 0.2e1;
  Curvature_Higgs_CT_L4[0][6][3][4] = -dImL5 / 0.2e1;
  Curvature_Higgs_CT_L4[0][6][3][5] = -dL4 / 0.2e1 + dL5 / 0.2e1;
  Curvature_Higgs_CT_L4[0][6][4][2] = dL4 / 0.2e1 + dL5 / 0.2e1;
  Curvature_Higgs_CT_L4[0][6][4][3] = -dImL5 / 0.2e1;
  Curvature_Higgs_CT_L4[0][6][5][2] = dImL5 / 0.2e1;
  Curvature_Higgs_CT_L4[0][6][5][3] = -dL4 / 0.2e1 + dL5 / 0.2e1;
  Curvature_Higgs_CT_L4[0][6][6][0] = dL3;
  Curvature_Higgs_CT_L4[0][7][0][7] = dL3;
  Curvature_Higgs_CT_L4[0][7][2][4] = -dImL5 / 0.2e1;
  Curvature_Higgs_CT_L4[0][7][2][5] = dL4 / 0.2e1 + dL5 / 0.2e1;
  Curvature_Higgs_CT_L4[0][7][3][4] = dL4 / 0.2e1 - dL5 / 0.2e1;
  Curvature_Higgs_CT_L4[0][7][3][5] = -dImL5 / 0.2e1;
  Curvature_Higgs_CT_L4[0][7][4][2] = -dImL5 / 0.2e1;
  Curvature_Higgs_CT_L4[0][7][4][3] = dL4 / 0.2e1 - dL5 / 0.2e1;
  Curvature_Higgs_CT_L4[0][7][5][2] = dL4 / 0.2e1 + dL5 / 0.2e1;
  Curvature_Higgs_CT_L4[0][7][5][3] = -dImL5 / 0.2e1;
  Curvature_Higgs_CT_L4[0][7][7][0] = dL3;
  Curvature_Higgs_CT_L4[0][8][0][8] = dL7;
  Curvature_Higgs_CT_L4[0][8][8][0] = dL7;
  Curvature_Higgs_CT_L4[1][0][0][1] = dL1;
  Curvature_Higgs_CT_L4[1][0][1][0] = dL1;
  Curvature_Higgs_CT_L4[1][0][2][2] = dImL5;
  Curvature_Higgs_CT_L4[1][0][2][3] = dL5;
  Curvature_Higgs_CT_L4[1][0][3][2] = dL5;
  Curvature_Higgs_CT_L4[1][0][3][3] = -dImL5;
  Curvature_Higgs_CT_L4[1][1][0][0] = dL1;
  Curvature_Higgs_CT_L4[1][1][1][1] = 0.3e1 * dL1;
  Curvature_Higgs_CT_L4[1][1][2][2] = dL3 + dL4 - dL5;
  Curvature_Higgs_CT_L4[1][1][2][3] = dImL5;
  Curvature_Higgs_CT_L4[1][1][3][2] = dImL5;
  Curvature_Higgs_CT_L4[1][1][3][3] = dL3 + dL4 + dL5;
  Curvature_Higgs_CT_L4[1][1][4][4] = dL1;
  Curvature_Higgs_CT_L4[1][1][5][5] = dL1;
  Curvature_Higgs_CT_L4[1][1][6][6] = dL3;
  Curvature_Higgs_CT_L4[1][1][7][7] = dL3;
  Curvature_Higgs_CT_L4[1][1][8][8] = dL7;
  Curvature_Higgs_CT_L4[1][2][0][2] = dImL5;
  Curvature_Higgs_CT_L4[1][2][0][3] = dL5;
  Curvature_Higgs_CT_L4[1][2][1][2] = dL3 + dL4 - dL5;
  Curvature_Higgs_CT_L4[1][2][1][3] = dImL5;
  Curvature_Higgs_CT_L4[1][2][2][0] = dImL5;
  Curvature_Higgs_CT_L4[1][2][2][1] = dL3 + dL4 - dL5;
  Curvature_Higgs_CT_L4[1][2][3][0] = dL5;
  Curvature_Higgs_CT_L4[1][2][3][1] = dImL5;
  Curvature_Higgs_CT_L4[1][2][4][6] = dImL5 / 0.2e1;
  Curvature_Higgs_CT_L4[1][2][4][7] = -dL4 / 0.2e1 + dL5 / 0.2e1;
  Curvature_Higgs_CT_L4[1][2][5][6] = dL4 / 0.2e1 - dL5 / 0.2e1;
  Curvature_Higgs_CT_L4[1][2][5][7] = dImL5 / 0.2e1;
  Curvature_Higgs_CT_L4[1][2][6][4] = dImL5 / 0.2e1;
  Curvature_Higgs_CT_L4[1][2][6][5] = dL4 / 0.2e1 - dL5 / 0.2e1;
  Curvature_Higgs_CT_L4[1][2][7][4] = -dL4 / 0.2e1 + dL5 / 0.2e1;
  Curvature_Higgs_CT_L4[1][2][7][5] = dImL5 / 0.2e1;
  Curvature_Higgs_CT_L4[1][3][0][2] = dL5;
  Curvature_Higgs_CT_L4[1][3][0][3] = -dImL5;
  Curvature_Higgs_CT_L4[1][3][1][2] = dImL5;
  Curvature_Higgs_CT_L4[1][3][1][3] = dL3 + dL4 + dL5;
  Curvature_Higgs_CT_L4[1][3][2][0] = dL5;
  Curvature_Higgs_CT_L4[1][3][2][1] = dImL5;
  Curvature_Higgs_CT_L4[1][3][3][0] = -dImL5;
  Curvature_Higgs_CT_L4[1][3][3][1] = dL3 + dL4 + dL5;
  Curvature_Higgs_CT_L4[1][3][4][6] = dL4 / 0.2e1 + dL5 / 0.2e1;
  Curvature_Higgs_CT_L4[1][3][4][7] = -dImL5 / 0.2e1;
  Curvature_Higgs_CT_L4[1][3][5][6] = dImL5 / 0.2e1;
  Curvature_Higgs_CT_L4[1][3][5][7] = dL4 / 0.2e1 + dL5 / 0.2e1;
  Curvature_Higgs_CT_L4[1][3][6][4] = dL4 / 0.2e1 + dL5 / 0.2e1;
  Curvature_Higgs_CT_L4[1][3][6][5] = dImL5 / 0.2e1;
  Curvature_Higgs_CT_L4[1][3][7][4] = -dImL5 / 0.2e1;
  Curvature_Higgs_CT_L4[1][3][7][5] = dL4 / 0.2e1 + dL5 / 0.2e1;
  Curvature_Higgs_CT_L4[1][4][1][4] = dL1;
  Curvature_Higgs_CT_L4[1][4][2][6] = dImL5 / 0.2e1;
  Curvature_Higgs_CT_L4[1][4][2][7] = -dL4 / 0.2e1 + dL5 / 0.2e1;
  Curvature_Higgs_CT_L4[1][4][3][6] = dL4 / 0.2e1 + dL5 / 0.2e1;
  Curvature_Higgs_CT_L4[1][4][3][7] = -dImL5 / 0.2e1;
  Curvature_Higgs_CT_L4[1][4][4][1] = dL1;
  Curvature_Higgs_CT_L4[1][4][6][2] = dImL5 / 0.2e1;
  Curvature_Higgs_CT_L4[1][4][6][3] = dL4 / 0.2e1 + dL5 / 0.2e1;
  Curvature_Higgs_CT_L4[1][4][7][2] = -dL4 / 0.2e1 + dL5 / 0.2e1;
  Curvature_Higgs_CT_L4[1][4][7][3] = -dImL5 / 0.2e1;
  Curvature_Higgs_CT_L4[1][5][1][5] = dL1;
  Curvature_Higgs_CT_L4[1][5][2][6] = dL4 / 0.2e1 - dL5 / 0.2e1;
  Curvature_Higgs_CT_L4[1][5][2][7] = dImL5 / 0.2e1;
  Curvature_Higgs_CT_L4[1][5][3][6] = dImL5 / 0.2e1;
  Curvature_Higgs_CT_L4[1][5][3][7] = dL4 / 0.2e1 + dL5 / 0.2e1;
  Curvature_Higgs_CT_L4[1][5][5][1] = dL1;
  Curvature_Higgs_CT_L4[1][5][6][2] = dL4 / 0.2e1 - dL5 / 0.2e1;
  Curvature_Higgs_CT_L4[1][5][6][3] = dImL5 / 0.2e1;
  Curvature_Higgs_CT_L4[1][5][7][2] = dImL5 / 0.2e1;
  Curvature_Higgs_CT_L4[1][5][7][3] = dL4 / 0.2e1 + dL5 / 0.2e1;
  Curvature_Higgs_CT_L4[1][6][1][6] = dL3;
  Curvature_Higgs_CT_L4[1][6][2][4] = dImL5 / 0.2e1;
  Curvature_Higgs_CT_L4[1][6][2][5] = dL4 / 0.2e1 - dL5 / 0.2e1;
  Curvature_Higgs_CT_L4[1][6][3][4] = dL4 / 0.2e1 + dL5 / 0.2e1;
  Curvature_Higgs_CT_L4[1][6][3][5] = dImL5 / 0.2e1;
  Curvature_Higgs_CT_L4[1][6][4][2] = dImL5 / 0.2e1;
  Curvature_Higgs_CT_L4[1][6][4][3] = dL4 / 0.2e1 + dL5 / 0.2e1;
  Curvature_Higgs_CT_L4[1][6][5][2] = dL4 / 0.2e1 - dL5 / 0.2e1;
  Curvature_Higgs_CT_L4[1][6][5][3] = dImL5 / 0.2e1;
  Curvature_Higgs_CT_L4[1][6][6][1] = dL3;
  Curvature_Higgs_CT_L4[1][7][1][7] = dL3;
  Curvature_Higgs_CT_L4[1][7][2][4] = -dL4 / 0.2e1 + dL5 / 0.2e1;
  Curvature_Higgs_CT_L4[1][7][2][5] = dImL5 / 0.2e1;
  Curvature_Higgs_CT_L4[1][7][3][4] = -dImL5 / 0.2e1;
  Curvature_Higgs_CT_L4[1][7][3][5] = dL4 / 0.2e1 + dL5 / 0.2e1;
  Curvature_Higgs_CT_L4[1][7][4][2] = -dL4 / 0.2e1 + dL5 / 0.2e1;
  Curvature_Higgs_CT_L4[1][7][4][3] = -dImL5 / 0.2e1;
  Curvature_Higgs_CT_L4[1][7][5][2] = dImL5 / 0.2e1;
  Curvature_Higgs_CT_L4[1][7][5][3] = dL4 / 0.2e1 + dL5 / 0.2e1;
  Curvature_Higgs_CT_L4[1][7][7][1] = dL3;
  Curvature_Higgs_CT_L4[1][8][1][8] = dL7;
  Curvature_Higgs_CT_L4[1][8][8][1] = dL7;
  Curvature_Higgs_CT_L4[2][0][0][2] = dL3 + dL4 + dL5;
  Curvature_Higgs_CT_L4[2][0][0][3] = -dImL5;
  Curvature_Higgs_CT_L4[2][0][1][2] = dImL5;
  Curvature_Higgs_CT_L4[2][0][1][3] = dL5;
  Curvature_Higgs_CT_L4[2][0][2][0] = dL3 + dL4 + dL5;
  Curvature_Higgs_CT_L4[2][0][2][1] = dImL5;
  Curvature_Higgs_CT_L4[2][0][3][0] = -dImL5;
  Curvature_Higgs_CT_L4[2][0][3][1] = dL5;
  Curvature_Higgs_CT_L4[2][0][4][6] = dL4 / 0.2e1 + dL5 / 0.2e1;
  Curvature_Higgs_CT_L4[2][0][4][7] = -dImL5 / 0.2e1;
  Curvature_Higgs_CT_L4[2][0][5][6] = dImL5 / 0.2e1;
  Curvature_Higgs_CT_L4[2][0][5][7] = dL4 / 0.2e1 + dL5 / 0.2e1;
  Curvature_Higgs_CT_L4[2][0][6][4] = dL4 / 0.2e1 + dL5 / 0.2e1;
  Curvature_Higgs_CT_L4[2][0][6][5] = dImL5 / 0.2e1;
  Curvature_Higgs_CT_L4[2][0][7][4] = -dImL5 / 0.2e1;
  Curvature_Higgs_CT_L4[2][0][7][5] = dL4 / 0.2e1 + dL5 / 0.2e1;
  Curvature_Higgs_CT_L4[2][1][0][2] = dImL5;
  Curvature_Higgs_CT_L4[2][1][0][3] = dL5;
  Curvature_Higgs_CT_L4[2][1][1][2] = dL3 + dL4 - dL5;
  Curvature_Higgs_CT_L4[2][1][1][3] = dImL5;
  Curvature_Higgs_CT_L4[2][1][2][0] = dImL5;
  Curvature_Higgs_CT_L4[2][1][2][1] = dL3 + dL4 - dL5;
  Curvature_Higgs_CT_L4[2][1][3][0] = dL5;
  Curvature_Higgs_CT_L4[2][1][3][1] = dImL5;
  Curvature_Higgs_CT_L4[2][1][4][6] = dImL5 / 0.2e1;
  Curvature_Higgs_CT_L4[2][1][4][7] = -dL4 / 0.2e1 + dL5 / 0.2e1;
  Curvature_Higgs_CT_L4[2][1][5][6] = dL4 / 0.2e1 - dL5 / 0.2e1;
  Curvature_Higgs_CT_L4[2][1][5][7] = dImL5 / 0.2e1;
  Curvature_Higgs_CT_L4[2][1][6][4] = dImL5 / 0.2e1;
  Curvature_Higgs_CT_L4[2][1][6][5] = dL4 / 0.2e1 - dL5 / 0.2e1;
  Curvature_Higgs_CT_L4[2][1][7][4] = -dL4 / 0.2e1 + dL5 / 0.2e1;
  Curvature_Higgs_CT_L4[2][1][7][5] = dImL5 / 0.2e1;
  Curvature_Higgs_CT_L4[2][2][0][0] = dL3 + dL4 + dL5;
  Curvature_Higgs_CT_L4[2][2][0][1] = dImL5;
  Curvature_Higgs_CT_L4[2][2][1][0] = dImL5;
  Curvature_Higgs_CT_L4[2][2][1][1] = dL3 + dL4 - dL5;
  Curvature_Higgs_CT_L4[2][2][2][2] = 0.3e1 * dL2;
  Curvature_Higgs_CT_L4[2][2][3][3] = dL2;
  Curvature_Higgs_CT_L4[2][2][4][4] = dL3;
  Curvature_Higgs_CT_L4[2][2][5][5] = dL3;
  Curvature_Higgs_CT_L4[2][2][6][6] = dL2;
  Curvature_Higgs_CT_L4[2][2][7][7] = dL2;
  Curvature_Higgs_CT_L4[2][2][8][8] = dL8;
  Curvature_Higgs_CT_L4[2][3][0][0] = -dImL5;
  Curvature_Higgs_CT_L4[2][3][0][1] = dL5;
  Curvature_Higgs_CT_L4[2][3][1][0] = dL5;
  Curvature_Higgs_CT_L4[2][3][1][1] = dImL5;
  Curvature_Higgs_CT_L4[2][3][2][3] = dL2;
  Curvature_Higgs_CT_L4[2][3][3][2] = dL2;
  Curvature_Higgs_CT_L4[2][4][0][6] = dL4 / 0.2e1 + dL5 / 0.2e1;
  Curvature_Higgs_CT_L4[2][4][0][7] = -dImL5 / 0.2e1;
  Curvature_Higgs_CT_L4[2][4][1][6] = dImL5 / 0.2e1;
  Curvature_Higgs_CT_L4[2][4][1][7] = -dL4 / 0.2e1 + dL5 / 0.2e1;
  Curvature_Higgs_CT_L4[2][4][2][4] = dL3;
  Curvature_Higgs_CT_L4[2][4][4][2] = dL3;
  Curvature_Higgs_CT_L4[2][4][6][0] = dL4 / 0.2e1 + dL5 / 0.2e1;
  Curvature_Higgs_CT_L4[2][4][6][1] = dImL5 / 0.2e1;
  Curvature_Higgs_CT_L4[2][4][7][0] = -dImL5 / 0.2e1;
  Curvature_Higgs_CT_L4[2][4][7][1] = -dL4 / 0.2e1 + dL5 / 0.2e1;
  Curvature_Higgs_CT_L4[2][5][0][6] = dImL5 / 0.2e1;
  Curvature_Higgs_CT_L4[2][5][0][7] = dL4 / 0.2e1 + dL5 / 0.2e1;
  Curvature_Higgs_CT_L4[2][5][1][6] = dL4 / 0.2e1 - dL5 / 0.2e1;
  Curvature_Higgs_CT_L4[2][5][1][7] = dImL5 / 0.2e1;
  Curvature_Higgs_CT_L4[2][5][2][5] = dL3;
  Curvature_Higgs_CT_L4[2][5][5][2] = dL3;
  Curvature_Higgs_CT_L4[2][5][6][0] = dImL5 / 0.2e1;
  Curvature_Higgs_CT_L4[2][5][6][1] = dL4 / 0.2e1 - dL5 / 0.2e1;
  Curvature_Higgs_CT_L4[2][5][7][0] = dL4 / 0.2e1 + dL5 / 0.2e1;
  Curvature_Higgs_CT_L4[2][5][7][1] = dImL5 / 0.2e1;
  Curvature_Higgs_CT_L4[2][6][0][4] = dL4 / 0.2e1 + dL5 / 0.2e1;
  Curvature_Higgs_CT_L4[2][6][0][5] = dImL5 / 0.2e1;
  Curvature_Higgs_CT_L4[2][6][1][4] = dImL5 / 0.2e1;
  Curvature_Higgs_CT_L4[2][6][1][5] = dL4 / 0.2e1 - dL5 / 0.2e1;
  Curvature_Higgs_CT_L4[2][6][2][6] = dL2;
  Curvature_Higgs_CT_L4[2][6][4][0] = dL4 / 0.2e1 + dL5 / 0.2e1;
  Curvature_Higgs_CT_L4[2][6][4][1] = dImL5 / 0.2e1;
  Curvature_Higgs_CT_L4[2][6][5][0] = dImL5 / 0.2e1;
  Curvature_Higgs_CT_L4[2][6][5][1] = dL4 / 0.2e1 - dL5 / 0.2e1;
  Curvature_Higgs_CT_L4[2][6][6][2] = dL2;
  Curvature_Higgs_CT_L4[2][7][0][4] = -dImL5 / 0.2e1;
  Curvature_Higgs_CT_L4[2][7][0][5] = dL4 / 0.2e1 + dL5 / 0.2e1;
  Curvature_Higgs_CT_L4[2][7][1][4] = -dL4 / 0.2e1 + dL5 / 0.2e1;
  Curvature_Higgs_CT_L4[2][7][1][5] = dImL5 / 0.2e1;
  Curvature_Higgs_CT_L4[2][7][2][7] = dL2;
  Curvature_Higgs_CT_L4[2][7][4][0] = -dImL5 / 0.2e1;
  Curvature_Higgs_CT_L4[2][7][4][1] = -dL4 / 0.2e1 + dL5 / 0.2e1;
  Curvature_Higgs_CT_L4[2][7][5][0] = dL4 / 0.2e1 + dL5 / 0.2e1;
  Curvature_Higgs_CT_L4[2][7][5][1] = dImL5 / 0.2e1;
  Curvature_Higgs_CT_L4[2][7][7][2] = dL2;
  Curvature_Higgs_CT_L4[2][8][2][8] = dL8;
  Curvature_Higgs_CT_L4[2][8][8][2] = dL8;
  Curvature_Higgs_CT_L4[3][0][0][2] = -dImL5;
  Curvature_Higgs_CT_L4[3][0][0][3] = dL3 + dL4 - dL5;
  Curvature_Higgs_CT_L4[3][0][1][2] = dL5;
  Curvature_Higgs_CT_L4[3][0][1][3] = -dImL5;
  Curvature_Higgs_CT_L4[3][0][2][0] = -dImL5;
  Curvature_Higgs_CT_L4[3][0][2][1] = dL5;
  Curvature_Higgs_CT_L4[3][0][3][0] = dL3 + dL4 - dL5;
  Curvature_Higgs_CT_L4[3][0][3][1] = -dImL5;
  Curvature_Higgs_CT_L4[3][0][4][6] = -dImL5 / 0.2e1;
  Curvature_Higgs_CT_L4[3][0][4][7] = dL4 / 0.2e1 - dL5 / 0.2e1;
  Curvature_Higgs_CT_L4[3][0][5][6] = -dL4 / 0.2e1 + dL5 / 0.2e1;
  Curvature_Higgs_CT_L4[3][0][5][7] = -dImL5 / 0.2e1;
  Curvature_Higgs_CT_L4[3][0][6][4] = -dImL5 / 0.2e1;
  Curvature_Higgs_CT_L4[3][0][6][5] = -dL4 / 0.2e1 + dL5 / 0.2e1;
  Curvature_Higgs_CT_L4[3][0][7][4] = dL4 / 0.2e1 - dL5 / 0.2e1;
  Curvature_Higgs_CT_L4[3][0][7][5] = -dImL5 / 0.2e1;
  Curvature_Higgs_CT_L4[3][1][0][2] = dL5;
  Curvature_Higgs_CT_L4[3][1][0][3] = -dImL5;
  Curvature_Higgs_CT_L4[3][1][1][2] = dImL5;
  Curvature_Higgs_CT_L4[3][1][1][3] = dL3 + dL4 + dL5;
  Curvature_Higgs_CT_L4[3][1][2][0] = dL5;
  Curvature_Higgs_CT_L4[3][1][2][1] = dImL5;
  Curvature_Higgs_CT_L4[3][1][3][0] = -dImL5;
  Curvature_Higgs_CT_L4[3][1][3][1] = dL3 + dL4 + dL5;
  Curvature_Higgs_CT_L4[3][1][4][6] = dL4 / 0.2e1 + dL5 / 0.2e1;
  Curvature_Higgs_CT_L4[3][1][4][7] = -dImL5 / 0.2e1;
  Curvature_Higgs_CT_L4[3][1][5][6] = dImL5 / 0.2e1;
  Curvature_Higgs_CT_L4[3][1][5][7] = dL4 / 0.2e1 + dL5 / 0.2e1;
  Curvature_Higgs_CT_L4[3][1][6][4] = dL4 / 0.2e1 + dL5 / 0.2e1;
  Curvature_Higgs_CT_L4[3][1][6][5] = dImL5 / 0.2e1;
  Curvature_Higgs_CT_L4[3][1][7][4] = -dImL5 / 0.2e1;
  Curvature_Higgs_CT_L4[3][1][7][5] = dL4 / 0.2e1 + dL5 / 0.2e1;
  Curvature_Higgs_CT_L4[3][2][0][0] = -dImL5;
  Curvature_Higgs_CT_L4[3][2][0][1] = dL5;
  Curvature_Higgs_CT_L4[3][2][1][0] = dL5;
  Curvature_Higgs_CT_L4[3][2][1][1] = dImL5;
  Curvature_Higgs_CT_L4[3][2][2][3] = dL2;
  Curvature_Higgs_CT_L4[3][2][3][2] = dL2;
  Curvature_Higgs_CT_L4[3][3][0][0] = dL3 + dL4 - dL5;
  Curvature_Higgs_CT_L4[3][3][0][1] = -dImL5;
  Curvature_Higgs_CT_L4[3][3][1][0] = -dImL5;
  Curvature_Higgs_CT_L4[3][3][1][1] = dL3 + dL4 + dL5;
  Curvature_Higgs_CT_L4[3][3][2][2] = dL2;
  Curvature_Higgs_CT_L4[3][3][3][3] = 0.3e1 * dL2;
  Curvature_Higgs_CT_L4[3][3][4][4] = dL3;
  Curvature_Higgs_CT_L4[3][3][5][5] = dL3;
  Curvature_Higgs_CT_L4[3][3][6][6] = dL2;
  Curvature_Higgs_CT_L4[3][3][7][7] = dL2;
  Curvature_Higgs_CT_L4[3][3][8][8] = dL8;
  Curvature_Higgs_CT_L4[3][4][0][6] = -dImL5 / 0.2e1;
  Curvature_Higgs_CT_L4[3][4][0][7] = dL4 / 0.2e1 - dL5 / 0.2e1;
  Curvature_Higgs_CT_L4[3][4][1][6] = dL4 / 0.2e1 + dL5 / 0.2e1;
  Curvature_Higgs_CT_L4[3][4][1][7] = -dImL5 / 0.2e1;
  Curvature_Higgs_CT_L4[3][4][3][4] = dL3;
  Curvature_Higgs_CT_L4[3][4][4][3] = dL3;
  Curvature_Higgs_CT_L4[3][4][6][0] = -dImL5 / 0.2e1;
  Curvature_Higgs_CT_L4[3][4][6][1] = dL4 / 0.2e1 + dL5 / 0.2e1;
  Curvature_Higgs_CT_L4[3][4][7][0] = dL4 / 0.2e1 - dL5 / 0.2e1;
  Curvature_Higgs_CT_L4[3][4][7][1] = -dImL5 / 0.2e1;
  Curvature_Higgs_CT_L4[3][5][0][6] = -dL4 / 0.2e1 + dL5 / 0.2e1;
  Curvature_Higgs_CT_L4[3][5][0][7] = -dImL5 / 0.2e1;
  Curvature_Higgs_CT_L4[3][5][1][6] = dImL5 / 0.2e1;
  Curvature_Higgs_CT_L4[3][5][1][7] = dL4 / 0.2e1 + dL5 / 0.2e1;
  Curvature_Higgs_CT_L4[3][5][3][5] = dL3;
  Curvature_Higgs_CT_L4[3][5][5][3] = dL3;
  Curvature_Higgs_CT_L4[3][5][6][0] = -dL4 / 0.2e1 + dL5 / 0.2e1;
  Curvature_Higgs_CT_L4[3][5][6][1] = dImL5 / 0.2e1;
  Curvature_Higgs_CT_L4[3][5][7][0] = -dImL5 / 0.2e1;
  Curvature_Higgs_CT_L4[3][5][7][1] = dL4 / 0.2e1 + dL5 / 0.2e1;
  Curvature_Higgs_CT_L4[3][6][0][4] = -dImL5 / 0.2e1;
  Curvature_Higgs_CT_L4[3][6][0][5] = -dL4 / 0.2e1 + dL5 / 0.2e1;
  Curvature_Higgs_CT_L4[3][6][1][4] = dL4 / 0.2e1 + dL5 / 0.2e1;
  Curvature_Higgs_CT_L4[3][6][1][5] = dImL5 / 0.2e1;
  Curvature_Higgs_CT_L4[3][6][3][6] = dL2;
  Curvature_Higgs_CT_L4[3][6][4][0] = -dImL5 / 0.2e1;
  Curvature_Higgs_CT_L4[3][6][4][1] = dL4 / 0.2e1 + dL5 / 0.2e1;
  Curvature_Higgs_CT_L4[3][6][5][0] = -dL4 / 0.2e1 + dL5 / 0.2e1;
  Curvature_Higgs_CT_L4[3][6][5][1] = dImL5 / 0.2e1;
  Curvature_Higgs_CT_L4[3][6][6][3] = dL2;
  Curvature_Higgs_CT_L4[3][7][0][4] = dL4 / 0.2e1 - dL5 / 0.2e1;
  Curvature_Higgs_CT_L4[3][7][0][5] = -dImL5 / 0.2e1;
  Curvature_Higgs_CT_L4[3][7][1][4] = -dImL5 / 0.2e1;
  Curvature_Higgs_CT_L4[3][7][1][5] = dL4 / 0.2e1 + dL5 / 0.2e1;
  Curvature_Higgs_CT_L4[3][7][3][7] = dL2;
  Curvature_Higgs_CT_L4[3][7][4][0] = dL4 / 0.2e1 - dL5 / 0.2e1;
  Curvature_Higgs_CT_L4[3][7][4][1] = -dImL5 / 0.2e1;
  Curvature_Higgs_CT_L4[3][7][5][0] = -dImL5 / 0.2e1;
  Curvature_Higgs_CT_L4[3][7][5][1] = dL4 / 0.2e1 + dL5 / 0.2e1;
  Curvature_Higgs_CT_L4[3][7][7][3] = dL2;
  Curvature_Higgs_CT_L4[3][8][3][8] = dL8;
  Curvature_Higgs_CT_L4[3][8][8][3] = dL8;
  Curvature_Higgs_CT_L4[4][0][0][4] = dL1;
  Curvature_Higgs_CT_L4[4][0][2][6] = dL4 / 0.2e1 + dL5 / 0.2e1;
  Curvature_Higgs_CT_L4[4][0][2][7] = -dImL5 / 0.2e1;
  Curvature_Higgs_CT_L4[4][0][3][6] = -dImL5 / 0.2e1;
  Curvature_Higgs_CT_L4[4][0][3][7] = dL4 / 0.2e1 - dL5 / 0.2e1;
  Curvature_Higgs_CT_L4[4][0][4][0] = dL1;
  Curvature_Higgs_CT_L4[4][0][6][2] = dL4 / 0.2e1 + dL5 / 0.2e1;
  Curvature_Higgs_CT_L4[4][0][6][3] = -dImL5 / 0.2e1;
  Curvature_Higgs_CT_L4[4][0][7][2] = -dImL5 / 0.2e1;
  Curvature_Higgs_CT_L4[4][0][7][3] = dL4 / 0.2e1 - dL5 / 0.2e1;
  Curvature_Higgs_CT_L4[4][1][1][4] = dL1;
  Curvature_Higgs_CT_L4[4][1][2][6] = dImL5 / 0.2e1;
  Curvature_Higgs_CT_L4[4][1][2][7] = -dL4 / 0.2e1 + dL5 / 0.2e1;
  Curvature_Higgs_CT_L4[4][1][3][6] = dL4 / 0.2e1 + dL5 / 0.2e1;
  Curvature_Higgs_CT_L4[4][1][3][7] = -dImL5 / 0.2e1;
  Curvature_Higgs_CT_L4[4][1][4][1] = dL1;
  Curvature_Higgs_CT_L4[4][1][6][2] = dImL5 / 0.2e1;
  Curvature_Higgs_CT_L4[4][1][6][3] = dL4 / 0.2e1 + dL5 / 0.2e1;
  Curvature_Higgs_CT_L4[4][1][7][2] = -dL4 / 0.2e1 + dL5 / 0.2e1;
  Curvature_Higgs_CT_L4[4][1][7][3] = -dImL5 / 0.2e1;
  Curvature_Higgs_CT_L4[4][2][0][6] = dL4 / 0.2e1 + dL5 / 0.2e1;
  Curvature_Higgs_CT_L4[4][2][0][7] = -dImL5 / 0.2e1;
  Curvature_Higgs_CT_L4[4][2][1][6] = dImL5 / 0.2e1;
  Curvature_Higgs_CT_L4[4][2][1][7] = -dL4 / 0.2e1 + dL5 / 0.2e1;
  Curvature_Higgs_CT_L4[4][2][2][4] = dL3;
  Curvature_Higgs_CT_L4[4][2][4][2] = dL3;
  Curvature_Higgs_CT_L4[4][2][6][0] = dL4 / 0.2e1 + dL5 / 0.2e1;
  Curvature_Higgs_CT_L4[4][2][6][1] = dImL5 / 0.2e1;
  Curvature_Higgs_CT_L4[4][2][7][0] = -dImL5 / 0.2e1;
  Curvature_Higgs_CT_L4[4][2][7][1] = -dL4 / 0.2e1 + dL5 / 0.2e1;
  Curvature_Higgs_CT_L4[4][3][0][6] = -dImL5 / 0.2e1;
  Curvature_Higgs_CT_L4[4][3][0][7] = dL4 / 0.2e1 - dL5 / 0.2e1;
  Curvature_Higgs_CT_L4[4][3][1][6] = dL4 / 0.2e1 + dL5 / 0.2e1;
  Curvature_Higgs_CT_L4[4][3][1][7] = -dImL5 / 0.2e1;
  Curvature_Higgs_CT_L4[4][3][3][4] = dL3;
  Curvature_Higgs_CT_L4[4][3][4][3] = dL3;
  Curvature_Higgs_CT_L4[4][3][6][0] = -dImL5 / 0.2e1;
  Curvature_Higgs_CT_L4[4][3][6][1] = dL4 / 0.2e1 + dL5 / 0.2e1;
  Curvature_Higgs_CT_L4[4][3][7][0] = dL4 / 0.2e1 - dL5 / 0.2e1;
  Curvature_Higgs_CT_L4[4][3][7][1] = -dImL5 / 0.2e1;
  Curvature_Higgs_CT_L4[4][4][0][0] = dL1;
  Curvature_Higgs_CT_L4[4][4][1][1] = dL1;
  Curvature_Higgs_CT_L4[4][4][2][2] = dL3;
  Curvature_Higgs_CT_L4[4][4][3][3] = dL3;
  Curvature_Higgs_CT_L4[4][4][4][4] = 0.3e1 * dL1;
  Curvature_Higgs_CT_L4[4][4][5][5] = dL1;
  Curvature_Higgs_CT_L4[4][4][6][6] = dL3 + dL4 + dL5;
  Curvature_Higgs_CT_L4[4][4][6][7] = -dImL5;
  Curvature_Higgs_CT_L4[4][4][7][6] = -dImL5;
  Curvature_Higgs_CT_L4[4][4][7][7] = dL3 + dL4 - dL5;
  Curvature_Higgs_CT_L4[4][4][8][8] = dL7;
  Curvature_Higgs_CT_L4[4][5][4][5] = dL1;
  Curvature_Higgs_CT_L4[4][5][5][4] = dL1;
  Curvature_Higgs_CT_L4[4][5][6][6] = dImL5;
  Curvature_Higgs_CT_L4[4][5][6][7] = dL5;
  Curvature_Higgs_CT_L4[4][5][7][6] = dL5;
  Curvature_Higgs_CT_L4[4][5][7][7] = -dImL5;
  Curvature_Higgs_CT_L4[4][6][0][2] = dL4 / 0.2e1 + dL5 / 0.2e1;
  Curvature_Higgs_CT_L4[4][6][0][3] = -dImL5 / 0.2e1;
  Curvature_Higgs_CT_L4[4][6][1][2] = dImL5 / 0.2e1;
  Curvature_Higgs_CT_L4[4][6][1][3] = dL4 / 0.2e1 + dL5 / 0.2e1;
  Curvature_Higgs_CT_L4[4][6][2][0] = dL4 / 0.2e1 + dL5 / 0.2e1;
  Curvature_Higgs_CT_L4[4][6][2][1] = dImL5 / 0.2e1;
  Curvature_Higgs_CT_L4[4][6][3][0] = -dImL5 / 0.2e1;
  Curvature_Higgs_CT_L4[4][6][3][1] = dL4 / 0.2e1 + dL5 / 0.2e1;
  Curvature_Higgs_CT_L4[4][6][4][6] = dL3 + dL4 + dL5;
  Curvature_Higgs_CT_L4[4][6][4][7] = -dImL5;
  Curvature_Higgs_CT_L4[4][6][5][6] = dImL5;
  Curvature_Higgs_CT_L4[4][6][5][7] = dL5;
  Curvature_Higgs_CT_L4[4][6][6][4] = dL3 + dL4 + dL5;
  Curvature_Higgs_CT_L4[4][6][6][5] = dImL5;
  Curvature_Higgs_CT_L4[4][6][7][4] = -dImL5;
  Curvature_Higgs_CT_L4[4][6][7][5] = dL5;
  Curvature_Higgs_CT_L4[4][7][0][2] = -dImL5 / 0.2e1;
  Curvature_Higgs_CT_L4[4][7][0][3] = dL4 / 0.2e1 - dL5 / 0.2e1;
  Curvature_Higgs_CT_L4[4][7][1][2] = -dL4 / 0.2e1 + dL5 / 0.2e1;
  Curvature_Higgs_CT_L4[4][7][1][3] = -dImL5 / 0.2e1;
  Curvature_Higgs_CT_L4[4][7][2][0] = -dImL5 / 0.2e1;
  Curvature_Higgs_CT_L4[4][7][2][1] = -dL4 / 0.2e1 + dL5 / 0.2e1;
  Curvature_Higgs_CT_L4[4][7][3][0] = dL4 / 0.2e1 - dL5 / 0.2e1;
  Curvature_Higgs_CT_L4[4][7][3][1] = -dImL5 / 0.2e1;
  Curvature_Higgs_CT_L4[4][7][4][6] = -dImL5;
  Curvature_Higgs_CT_L4[4][7][4][7] = dL3 + dL4 - dL5;
  Curvature_Higgs_CT_L4[4][7][5][6] = dL5;
  Curvature_Higgs_CT_L4[4][7][5][7] = -dImL5;
  Curvature_Higgs_CT_L4[4][7][6][4] = -dImL5;
  Curvature_Higgs_CT_L4[4][7][6][5] = dL5;
  Curvature_Higgs_CT_L4[4][7][7][4] = dL3 + dL4 - dL5;
  Curvature_Higgs_CT_L4[4][7][7][5] = -dImL5;
  Curvature_Higgs_CT_L4[4][8][4][8] = dL7;
  Curvature_Higgs_CT_L4[4][8][8][4] = dL7;
  Curvature_Higgs_CT_L4[5][0][0][5] = dL1;
  Curvature_Higgs_CT_L4[5][0][2][6] = dImL5 / 0.2e1;
  Curvature_Higgs_CT_L4[5][0][2][7] = dL4 / 0.2e1 + dL5 / 0.2e1;
  Curvature_Higgs_CT_L4[5][0][3][6] = -dL4 / 0.2e1 + dL5 / 0.2e1;
  Curvature_Higgs_CT_L4[5][0][3][7] = -dImL5 / 0.2e1;
  Curvature_Higgs_CT_L4[5][0][5][0] = dL1;
  Curvature_Higgs_CT_L4[5][0][6][2] = dImL5 / 0.2e1;
  Curvature_Higgs_CT_L4[5][0][6][3] = -dL4 / 0.2e1 + dL5 / 0.2e1;
  Curvature_Higgs_CT_L4[5][0][7][2] = dL4 / 0.2e1 + dL5 / 0.2e1;
  Curvature_Higgs_CT_L4[5][0][7][3] = -dImL5 / 0.2e1;
  Curvature_Higgs_CT_L4[5][1][1][5] = dL1;
  Curvature_Higgs_CT_L4[5][1][2][6] = dL4 / 0.2e1 - dL5 / 0.2e1;
  Curvature_Higgs_CT_L4[5][1][2][7] = dImL5 / 0.2e1;
  Curvature_Higgs_CT_L4[5][1][3][6] = dImL5 / 0.2e1;
  Curvature_Higgs_CT_L4[5][1][3][7] = dL4 / 0.2e1 + dL5 / 0.2e1;
  Curvature_Higgs_CT_L4[5][1][5][1] = dL1;
  Curvature_Higgs_CT_L4[5][1][6][2] = dL4 / 0.2e1 - dL5 / 0.2e1;
  Curvature_Higgs_CT_L4[5][1][6][3] = dImL5 / 0.2e1;
  Curvature_Higgs_CT_L4[5][1][7][2] = dImL5 / 0.2e1;
  Curvature_Higgs_CT_L4[5][1][7][3] = dL4 / 0.2e1 + dL5 / 0.2e1;
  Curvature_Higgs_CT_L4[5][2][0][6] = dImL5 / 0.2e1;
  Curvature_Higgs_CT_L4[5][2][0][7] = dL4 / 0.2e1 + dL5 / 0.2e1;
  Curvature_Higgs_CT_L4[5][2][1][6] = dL4 / 0.2e1 - dL5 / 0.2e1;
  Curvature_Higgs_CT_L4[5][2][1][7] = dImL5 / 0.2e1;
  Curvature_Higgs_CT_L4[5][2][2][5] = dL3;
  Curvature_Higgs_CT_L4[5][2][5][2] = dL3;
  Curvature_Higgs_CT_L4[5][2][6][0] = dImL5 / 0.2e1;
  Curvature_Higgs_CT_L4[5][2][6][1] = dL4 / 0.2e1 - dL5 / 0.2e1;
  Curvature_Higgs_CT_L4[5][2][7][0] = dL4 / 0.2e1 + dL5 / 0.2e1;
  Curvature_Higgs_CT_L4[5][2][7][1] = dImL5 / 0.2e1;
  Curvature_Higgs_CT_L4[5][3][0][6] = -dL4 / 0.2e1 + dL5 / 0.2e1;
  Curvature_Higgs_CT_L4[5][3][0][7] = -dImL5 / 0.2e1;
  Curvature_Higgs_CT_L4[5][3][1][6] = dImL5 / 0.2e1;
  Curvature_Higgs_CT_L4[5][3][1][7] = dL4 / 0.2e1 + dL5 / 0.2e1;
  Curvature_Higgs_CT_L4[5][3][3][5] = dL3;
  Curvature_Higgs_CT_L4[5][3][5][3] = dL3;
  Curvature_Higgs_CT_L4[5][3][6][0] = -dL4 / 0.2e1 + dL5 / 0.2e1;
  Curvature_Higgs_CT_L4[5][3][6][1] = dImL5 / 0.2e1;
  Curvature_Higgs_CT_L4[5][3][7][0] = -dImL5 / 0.2e1;
  Curvature_Higgs_CT_L4[5][3][7][1] = dL4 / 0.2e1 + dL5 / 0.2e1;
  Curvature_Higgs_CT_L4[5][4][4][5] = dL1;
  Curvature_Higgs_CT_L4[5][4][5][4] = dL1;
  Curvature_Higgs_CT_L4[5][4][6][6] = dImL5;
  Curvature_Higgs_CT_L4[5][4][6][7] = dL5;
  Curvature_Higgs_CT_L4[5][4][7][6] = dL5;
  Curvature_Higgs_CT_L4[5][4][7][7] = -dImL5;
  Curvature_Higgs_CT_L4[5][5][0][0] = dL1;
  Curvature_Higgs_CT_L4[5][5][1][1] = dL1;
  Curvature_Higgs_CT_L4[5][5][2][2] = dL3;
  Curvature_Higgs_CT_L4[5][5][3][3] = dL3;
  Curvature_Higgs_CT_L4[5][5][4][4] = dL1;
  Curvature_Higgs_CT_L4[5][5][5][5] = 0.3e1 * dL1;
  Curvature_Higgs_CT_L4[5][5][6][6] = dL3 + dL4 - dL5;
  Curvature_Higgs_CT_L4[5][5][6][7] = dImL5;
  Curvature_Higgs_CT_L4[5][5][7][6] = dImL5;
  Curvature_Higgs_CT_L4[5][5][7][7] = dL3 + dL4 + dL5;
  Curvature_Higgs_CT_L4[5][5][8][8] = dL7;
  Curvature_Higgs_CT_L4[5][6][0][2] = dImL5 / 0.2e1;
  Curvature_Higgs_CT_L4[5][6][0][3] = -dL4 / 0.2e1 + dL5 / 0.2e1;
  Curvature_Higgs_CT_L4[5][6][1][2] = dL4 / 0.2e1 - dL5 / 0.2e1;
  Curvature_Higgs_CT_L4[5][6][1][3] = dImL5 / 0.2e1;
  Curvature_Higgs_CT_L4[5][6][2][0] = dImL5 / 0.2e1;
  Curvature_Higgs_CT_L4[5][6][2][1] = dL4 / 0.2e1 - dL5 / 0.2e1;
  Curvature_Higgs_CT_L4[5][6][3][0] = -dL4 / 0.2e1 + dL5 / 0.2e1;
  Curvature_Higgs_CT_L4[5][6][3][1] = dImL5 / 0.2e1;
  Curvature_Higgs_CT_L4[5][6][4][6] = dImL5;
  Curvature_Higgs_CT_L4[5][6][4][7] = dL5;
  Curvature_Higgs_CT_L4[5][6][5][6] = dL3 + dL4 - dL5;
  Curvature_Higgs_CT_L4[5][6][5][7] = dImL5;
  Curvature_Higgs_CT_L4[5][6][6][4] = dImL5;
  Curvature_Higgs_CT_L4[5][6][6][5] = dL3 + dL4 - dL5;
  Curvature_Higgs_CT_L4[5][6][7][4] = dL5;
  Curvature_Higgs_CT_L4[5][6][7][5] = dImL5;
  Curvature_Higgs_CT_L4[5][7][0][2] = dL4 / 0.2e1 + dL5 / 0.2e1;
  Curvature_Higgs_CT_L4[5][7][0][3] = -dImL5 / 0.2e1;
  Curvature_Higgs_CT_L4[5][7][1][2] = dImL5 / 0.2e1;
  Curvature_Higgs_CT_L4[5][7][1][3] = dL4 / 0.2e1 + dL5 / 0.2e1;
  Curvature_Higgs_CT_L4[5][7][2][0] = dL4 / 0.2e1 + dL5 / 0.2e1;
  Curvature_Higgs_CT_L4[5][7][2][1] = dImL5 / 0.2e1;
  Curvature_Higgs_CT_L4[5][7][3][0] = -dImL5 / 0.2e1;
  Curvature_Higgs_CT_L4[5][7][3][1] = dL4 / 0.2e1 + dL5 / 0.2e1;
  Curvature_Higgs_CT_L4[5][7][4][6] = dL5;
  Curvature_Higgs_CT_L4[5][7][4][7] = -dImL5;
  Curvature_Higgs_CT_L4[5][7][5][6] = dImL5;
  Curvature_Higgs_CT_L4[5][7][5][7] = dL3 + dL4 + dL5;
  Curvature_Higgs_CT_L4[5][7][6][4] = dL5;
  Curvature_Higgs_CT_L4[5][7][6][5] = dImL5;
  Curvature_Higgs_CT_L4[5][7][7][4] = -dImL5;
  Curvature_Higgs_CT_L4[5][7][7][5] = dL3 + dL4 + dL5;
  Curvature_Higgs_CT_L4[5][8][5][8] = dL7;
  Curvature_Higgs_CT_L4[5][8][8][5] = dL7;
  Curvature_Higgs_CT_L4[6][0][0][6] = dL3;
  Curvature_Higgs_CT_L4[6][0][2][4] = dL4 / 0.2e1 + dL5 / 0.2e1;
  Curvature_Higgs_CT_L4[6][0][2][5] = dImL5 / 0.2e1;
  Curvature_Higgs_CT_L4[6][0][3][4] = -dImL5 / 0.2e1;
  Curvature_Higgs_CT_L4[6][0][3][5] = -dL4 / 0.2e1 + dL5 / 0.2e1;
  Curvature_Higgs_CT_L4[6][0][4][2] = dL4 / 0.2e1 + dL5 / 0.2e1;
  Curvature_Higgs_CT_L4[6][0][4][3] = -dImL5 / 0.2e1;
  Curvature_Higgs_CT_L4[6][0][5][2] = dImL5 / 0.2e1;
  Curvature_Higgs_CT_L4[6][0][5][3] = -dL4 / 0.2e1 + dL5 / 0.2e1;
  Curvature_Higgs_CT_L4[6][0][6][0] = dL3;
  Curvature_Higgs_CT_L4[6][1][1][6] = dL3;
  Curvature_Higgs_CT_L4[6][1][2][4] = dImL5 / 0.2e1;
  Curvature_Higgs_CT_L4[6][1][2][5] = dL4 / 0.2e1 - dL5 / 0.2e1;
  Curvature_Higgs_CT_L4[6][1][3][4] = dL4 / 0.2e1 + dL5 / 0.2e1;
  Curvature_Higgs_CT_L4[6][1][3][5] = dImL5 / 0.2e1;
  Curvature_Higgs_CT_L4[6][1][4][2] = dImL5 / 0.2e1;
  Curvature_Higgs_CT_L4[6][1][4][3] = dL4 / 0.2e1 + dL5 / 0.2e1;
  Curvature_Higgs_CT_L4[6][1][5][2] = dL4 / 0.2e1 - dL5 / 0.2e1;
  Curvature_Higgs_CT_L4[6][1][5][3] = dImL5 / 0.2e1;
  Curvature_Higgs_CT_L4[6][1][6][1] = dL3;
  Curvature_Higgs_CT_L4[6][2][0][4] = dL4 / 0.2e1 + dL5 / 0.2e1;
  Curvature_Higgs_CT_L4[6][2][0][5] = dImL5 / 0.2e1;
  Curvature_Higgs_CT_L4[6][2][1][4] = dImL5 / 0.2e1;
  Curvature_Higgs_CT_L4[6][2][1][5] = dL4 / 0.2e1 - dL5 / 0.2e1;
  Curvature_Higgs_CT_L4[6][2][2][6] = dL2;
  Curvature_Higgs_CT_L4[6][2][4][0] = dL4 / 0.2e1 + dL5 / 0.2e1;
  Curvature_Higgs_CT_L4[6][2][4][1] = dImL5 / 0.2e1;
  Curvature_Higgs_CT_L4[6][2][5][0] = dImL5 / 0.2e1;
  Curvature_Higgs_CT_L4[6][2][5][1] = dL4 / 0.2e1 - dL5 / 0.2e1;
  Curvature_Higgs_CT_L4[6][2][6][2] = dL2;
  Curvature_Higgs_CT_L4[6][3][0][4] = -dImL5 / 0.2e1;
  Curvature_Higgs_CT_L4[6][3][0][5] = -dL4 / 0.2e1 + dL5 / 0.2e1;
  Curvature_Higgs_CT_L4[6][3][1][4] = dL4 / 0.2e1 + dL5 / 0.2e1;
  Curvature_Higgs_CT_L4[6][3][1][5] = dImL5 / 0.2e1;
  Curvature_Higgs_CT_L4[6][3][3][6] = dL2;
  Curvature_Higgs_CT_L4[6][3][4][0] = -dImL5 / 0.2e1;
  Curvature_Higgs_CT_L4[6][3][4][1] = dL4 / 0.2e1 + dL5 / 0.2e1;
  Curvature_Higgs_CT_L4[6][3][5][0] = -dL4 / 0.2e1 + dL5 / 0.2e1;
  Curvature_Higgs_CT_L4[6][3][5][1] = dImL5 / 0.2e1;
  Curvature_Higgs_CT_L4[6][3][6][3] = dL2;
  Curvature_Higgs_CT_L4[6][4][0][2] = dL4 / 0.2e1 + dL5 / 0.2e1;
  Curvature_Higgs_CT_L4[6][4][0][3] = -dImL5 / 0.2e1;
  Curvature_Higgs_CT_L4[6][4][1][2] = dImL5 / 0.2e1;
  Curvature_Higgs_CT_L4[6][4][1][3] = dL4 / 0.2e1 + dL5 / 0.2e1;
  Curvature_Higgs_CT_L4[6][4][2][0] = dL4 / 0.2e1 + dL5 / 0.2e1;
  Curvature_Higgs_CT_L4[6][4][2][1] = dImL5 / 0.2e1;
  Curvature_Higgs_CT_L4[6][4][3][0] = -dImL5 / 0.2e1;
  Curvature_Higgs_CT_L4[6][4][3][1] = dL4 / 0.2e1 + dL5 / 0.2e1;
  Curvature_Higgs_CT_L4[6][4][4][6] = dL3 + dL4 + dL5;
  Curvature_Higgs_CT_L4[6][4][4][7] = -dImL5;
  Curvature_Higgs_CT_L4[6][4][5][6] = dImL5;
  Curvature_Higgs_CT_L4[6][4][5][7] = dL5;
  Curvature_Higgs_CT_L4[6][4][6][4] = dL3 + dL4 + dL5;
  Curvature_Higgs_CT_L4[6][4][6][5] = dImL5;
  Curvature_Higgs_CT_L4[6][4][7][4] = -dImL5;
  Curvature_Higgs_CT_L4[6][4][7][5] = dL5;
  Curvature_Higgs_CT_L4[6][5][0][2] = dImL5 / 0.2e1;
  Curvature_Higgs_CT_L4[6][5][0][3] = -dL4 / 0.2e1 + dL5 / 0.2e1;
  Curvature_Higgs_CT_L4[6][5][1][2] = dL4 / 0.2e1 - dL5 / 0.2e1;
  Curvature_Higgs_CT_L4[6][5][1][3] = dImL5 / 0.2e1;
  Curvature_Higgs_CT_L4[6][5][2][0] = dImL5 / 0.2e1;
  Curvature_Higgs_CT_L4[6][5][2][1] = dL4 / 0.2e1 - dL5 / 0.2e1;
  Curvature_Higgs_CT_L4[6][5][3][0] = -dL4 / 0.2e1 + dL5 / 0.2e1;
  Curvature_Higgs_CT_L4[6][5][3][1] = dImL5 / 0.2e1;
  Curvature_Higgs_CT_L4[6][5][4][6] = dImL5;
  Curvature_Higgs_CT_L4[6][5][4][7] = dL5;
  Curvature_Higgs_CT_L4[6][5][5][6] = dL3 + dL4 - dL5;
  Curvature_Higgs_CT_L4[6][5][5][7] = dImL5;
  Curvature_Higgs_CT_L4[6][5][6][4] = dImL5;
  Curvature_Higgs_CT_L4[6][5][6][5] = dL3 + dL4 - dL5;
  Curvature_Higgs_CT_L4[6][5][7][4] = dL5;
  Curvature_Higgs_CT_L4[6][5][7][5] = dImL5;
  Curvature_Higgs_CT_L4[6][6][0][0] = dL3;
  Curvature_Higgs_CT_L4[6][6][1][1] = dL3;
  Curvature_Higgs_CT_L4[6][6][2][2] = dL2;
  Curvature_Higgs_CT_L4[6][6][3][3] = dL2;
  Curvature_Higgs_CT_L4[6][6][4][4] = dL3 + dL4 + dL5;
  Curvature_Higgs_CT_L4[6][6][4][5] = dImL5;
  Curvature_Higgs_CT_L4[6][6][5][4] = dImL5;
  Curvature_Higgs_CT_L4[6][6][5][5] = dL3 + dL4 - dL5;
  Curvature_Higgs_CT_L4[6][6][6][6] = 0.3e1 * dL2;
  Curvature_Higgs_CT_L4[6][6][7][7] = dL2;
  Curvature_Higgs_CT_L4[6][6][8][8] = dL8;
  Curvature_Higgs_CT_L4[6][7][4][4] = -dImL5;
  Curvature_Higgs_CT_L4[6][7][4][5] = dL5;
  Curvature_Higgs_CT_L4[6][7][5][4] = dL5;
  Curvature_Higgs_CT_L4[6][7][5][5] = dImL5;
  Curvature_Higgs_CT_L4[6][7][6][7] = dL2;
  Curvature_Higgs_CT_L4[6][7][7][6] = dL2;
  Curvature_Higgs_CT_L4[6][8][6][8] = dL8;
  Curvature_Higgs_CT_L4[6][8][8][6] = dL8;
  Curvature_Higgs_CT_L4[7][0][0][7] = dL3;
  Curvature_Higgs_CT_L4[7][0][2][4] = -dImL5 / 0.2e1;
  Curvature_Higgs_CT_L4[7][0][2][5] = dL4 / 0.2e1 + dL5 / 0.2e1;
  Curvature_Higgs_CT_L4[7][0][3][4] = dL4 / 0.2e1 - dL5 / 0.2e1;
  Curvature_Higgs_CT_L4[7][0][3][5] = -dImL5 / 0.2e1;
  Curvature_Higgs_CT_L4[7][0][4][2] = -dImL5 / 0.2e1;
  Curvature_Higgs_CT_L4[7][0][4][3] = dL4 / 0.2e1 - dL5 / 0.2e1;
  Curvature_Higgs_CT_L4[7][0][5][2] = dL4 / 0.2e1 + dL5 / 0.2e1;
  Curvature_Higgs_CT_L4[7][0][5][3] = -dImL5 / 0.2e1;
  Curvature_Higgs_CT_L4[7][0][7][0] = dL3;
  Curvature_Higgs_CT_L4[7][1][1][7] = dL3;
  Curvature_Higgs_CT_L4[7][1][2][4] = -dL4 / 0.2e1 + dL5 / 0.2e1;
  Curvature_Higgs_CT_L4[7][1][2][5] = dImL5 / 0.2e1;
  Curvature_Higgs_CT_L4[7][1][3][4] = -dImL5 / 0.2e1;
  Curvature_Higgs_CT_L4[7][1][3][5] = dL4 / 0.2e1 + dL5 / 0.2e1;
  Curvature_Higgs_CT_L4[7][1][4][2] = -dL4 / 0.2e1 + dL5 / 0.2e1;
  Curvature_Higgs_CT_L4[7][1][4][3] = -dImL5 / 0.2e1;
  Curvature_Higgs_CT_L4[7][1][5][2] = dImL5 / 0.2e1;
  Curvature_Higgs_CT_L4[7][1][5][3] = dL4 / 0.2e1 + dL5 / 0.2e1;
  Curvature_Higgs_CT_L4[7][1][7][1] = dL3;
  Curvature_Higgs_CT_L4[7][2][0][4] = -dImL5 / 0.2e1;
  Curvature_Higgs_CT_L4[7][2][0][5] = dL4 / 0.2e1 + dL5 / 0.2e1;
  Curvature_Higgs_CT_L4[7][2][1][4] = -dL4 / 0.2e1 + dL5 / 0.2e1;
  Curvature_Higgs_CT_L4[7][2][1][5] = dImL5 / 0.2e1;
  Curvature_Higgs_CT_L4[7][2][2][7] = dL2;
  Curvature_Higgs_CT_L4[7][2][4][0] = -dImL5 / 0.2e1;
  Curvature_Higgs_CT_L4[7][2][4][1] = -dL4 / 0.2e1 + dL5 / 0.2e1;
  Curvature_Higgs_CT_L4[7][2][5][0] = dL4 / 0.2e1 + dL5 / 0.2e1;
  Curvature_Higgs_CT_L4[7][2][5][1] = dImL5 / 0.2e1;
  Curvature_Higgs_CT_L4[7][2][7][2] = dL2;
  Curvature_Higgs_CT_L4[7][3][0][4] = dL4 / 0.2e1 - dL5 / 0.2e1;
  Curvature_Higgs_CT_L4[7][3][0][5] = -dImL5 / 0.2e1;
  Curvature_Higgs_CT_L4[7][3][1][4] = -dImL5 / 0.2e1;
  Curvature_Higgs_CT_L4[7][3][1][5] = dL4 / 0.2e1 + dL5 / 0.2e1;
  Curvature_Higgs_CT_L4[7][3][3][7] = dL2;
  Curvature_Higgs_CT_L4[7][3][4][0] = dL4 / 0.2e1 - dL5 / 0.2e1;
  Curvature_Higgs_CT_L4[7][3][4][1] = -dImL5 / 0.2e1;
  Curvature_Higgs_CT_L4[7][3][5][0] = -dImL5 / 0.2e1;
  Curvature_Higgs_CT_L4[7][3][5][1] = dL4 / 0.2e1 + dL5 / 0.2e1;
  Curvature_Higgs_CT_L4[7][3][7][3] = dL2;
  Curvature_Higgs_CT_L4[7][4][0][2] = -dImL5 / 0.2e1;
  Curvature_Higgs_CT_L4[7][4][0][3] = dL4 / 0.2e1 - dL5 / 0.2e1;
  Curvature_Higgs_CT_L4[7][4][1][2] = -dL4 / 0.2e1 + dL5 / 0.2e1;
  Curvature_Higgs_CT_L4[7][4][1][3] = -dImL5 / 0.2e1;
  Curvature_Higgs_CT_L4[7][4][2][0] = -dImL5 / 0.2e1;
  Curvature_Higgs_CT_L4[7][4][2][1] = -dL4 / 0.2e1 + dL5 / 0.2e1;
  Curvature_Higgs_CT_L4[7][4][3][0] = dL4 / 0.2e1 - dL5 / 0.2e1;
  Curvature_Higgs_CT_L4[7][4][3][1] = -dImL5 / 0.2e1;
  Curvature_Higgs_CT_L4[7][4][4][6] = -dImL5;
  Curvature_Higgs_CT_L4[7][4][4][7] = dL3 + dL4 - dL5;
  Curvature_Higgs_CT_L4[7][4][5][6] = dL5;
  Curvature_Higgs_CT_L4[7][4][5][7] = -dImL5;
  Curvature_Higgs_CT_L4[7][4][6][4] = -dImL5;
  Curvature_Higgs_CT_L4[7][4][6][5] = dL5;
  Curvature_Higgs_CT_L4[7][4][7][4] = dL3 + dL4 - dL5;
  Curvature_Higgs_CT_L4[7][4][7][5] = -dImL5;
  Curvature_Higgs_CT_L4[7][5][0][2] = dL4 / 0.2e1 + dL5 / 0.2e1;
  Curvature_Higgs_CT_L4[7][5][0][3] = -dImL5 / 0.2e1;
  Curvature_Higgs_CT_L4[7][5][1][2] = dImL5 / 0.2e1;
  Curvature_Higgs_CT_L4[7][5][1][3] = dL4 / 0.2e1 + dL5 / 0.2e1;
  Curvature_Higgs_CT_L4[7][5][2][0] = dL4 / 0.2e1 + dL5 / 0.2e1;
  Curvature_Higgs_CT_L4[7][5][2][1] = dImL5 / 0.2e1;
  Curvature_Higgs_CT_L4[7][5][3][0] = -dImL5 / 0.2e1;
  Curvature_Higgs_CT_L4[7][5][3][1] = dL4 / 0.2e1 + dL5 / 0.2e1;
  Curvature_Higgs_CT_L4[7][5][4][6] = dL5;
  Curvature_Higgs_CT_L4[7][5][4][7] = -dImL5;
  Curvature_Higgs_CT_L4[7][5][5][6] = dImL5;
  Curvature_Higgs_CT_L4[7][5][5][7] = dL3 + dL4 + dL5;
  Curvature_Higgs_CT_L4[7][5][6][4] = dL5;
  Curvature_Higgs_CT_L4[7][5][6][5] = dImL5;
  Curvature_Higgs_CT_L4[7][5][7][4] = -dImL5;
  Curvature_Higgs_CT_L4[7][5][7][5] = dL3 + dL4 + dL5;
  Curvature_Higgs_CT_L4[7][6][4][4] = -dImL5;
  Curvature_Higgs_CT_L4[7][6][4][5] = dL5;
  Curvature_Higgs_CT_L4[7][6][5][4] = dL5;
  Curvature_Higgs_CT_L4[7][6][5][5] = dImL5;
  Curvature_Higgs_CT_L4[7][6][6][7] = dL2;
  Curvature_Higgs_CT_L4[7][6][7][6] = dL2;
  Curvature_Higgs_CT_L4[7][7][0][0] = dL3;
  Curvature_Higgs_CT_L4[7][7][1][1] = dL3;
  Curvature_Higgs_CT_L4[7][7][2][2] = dL2;
  Curvature_Higgs_CT_L4[7][7][3][3] = dL2;
  Curvature_Higgs_CT_L4[7][7][4][4] = dL3 + dL4 - dL5;
  Curvature_Higgs_CT_L4[7][7][4][5] = -dImL5;
  Curvature_Higgs_CT_L4[7][7][5][4] = -dImL5;
  Curvature_Higgs_CT_L4[7][7][5][5] = dL3 + dL4 + dL5;
  Curvature_Higgs_CT_L4[7][7][6][6] = dL2;
  Curvature_Higgs_CT_L4[7][7][7][7] = 0.3e1 * dL2;
  Curvature_Higgs_CT_L4[7][7][8][8] = dL8;
  Curvature_Higgs_CT_L4[7][8][7][8] = dL8;
  Curvature_Higgs_CT_L4[7][8][8][7] = dL8;
  Curvature_Higgs_CT_L4[8][0][0][8] = dL7;
  Curvature_Higgs_CT_L4[8][0][8][0] = dL7;
  Curvature_Higgs_CT_L4[8][1][1][8] = dL7;
  Curvature_Higgs_CT_L4[8][1][8][1] = dL7;
  Curvature_Higgs_CT_L4[8][2][2][8] = dL8;
  Curvature_Higgs_CT_L4[8][2][8][2] = dL8;
  Curvature_Higgs_CT_L4[8][3][3][8] = dL8;
  Curvature_Higgs_CT_L4[8][3][8][3] = dL8;
  Curvature_Higgs_CT_L4[8][4][4][8] = dL7;
  Curvature_Higgs_CT_L4[8][4][8][4] = dL7;
  Curvature_Higgs_CT_L4[8][5][5][8] = dL7;
  Curvature_Higgs_CT_L4[8][5][8][5] = dL7;
  Curvature_Higgs_CT_L4[8][6][6][8] = dL8;
  Curvature_Higgs_CT_L4[8][6][8][6] = dL8;
  Curvature_Higgs_CT_L4[8][7][7][8] = dL8;
  Curvature_Higgs_CT_L4[8][7][8][7] = dL8;
  Curvature_Higgs_CT_L4[8][8][0][0] = dL7;
  Curvature_Higgs_CT_L4[8][8][1][1] = dL7;
  Curvature_Higgs_CT_L4[8][8][2][2] = dL8;
  Curvature_Higgs_CT_L4[8][8][3][3] = dL8;
  Curvature_Higgs_CT_L4[8][8][4][4] = dL7;
  Curvature_Higgs_CT_L4[8][8][5][5] = dL7;
  Curvature_Higgs_CT_L4[8][8][6][6] = dL8;
  Curvature_Higgs_CT_L4[8][8][7][7] = dL8;
  Curvature_Higgs_CT_L4[8][8][8][8] = 0.6e1 * dL6;
}

/**
 * console output of all parameters
 */
void Class_Potential_CPintheDark::write() const
{
  std::stringstream ss;
  typedef std::numeric_limits<double> dbl;
  ss.precision(dbl::max_digits10);

  ss << "Model = " << Model << "\n";

  ss << "The parameters are : "
     << "\n";
  ss << "m11s = " << m11s << "\n";
  ss << "m22s = " << m22s << "\n";
  ss << "mSs = " << mSs << "\n";
  ss << "ReA = " << ReA << "\n";
  ss << "ImA = " << ImA << "\n";
  ss << "L1 = " << L1 << "\n";
  ss << "L2 = " << L2 << "\n";
  ss << "L3 = " << L3 << "\n";
  ss << "L4 = " << L4 << "\n";
  ss << "L5 = " << L5 << "\n";
  ss << "L6 = " << L6 << "\n";
  ss << "L7 = " << L7 << "\n";
  ss << "L8 = " << L8 << "\n";

  ss << "The counterterm parameters are : "
     << "\n";
  ss << "dm11s = " << dm11s << "\n";
  ss << "dm22s = " << dm22s << "\n";
  ss << "dmSs = " << dmSs << "\n";
  ss << "dReA = " << dReA << "\n";
  ss << "dImA = " << dImA << "\n";
  ss << "dL1 = " << dL1 << "\n";
  ss << "dL2 = " << dL2 << "\n";
  ss << "dL3 = " << dL3 << "\n";
  ss << "dL4 = " << dL4 << "\n";
  ss << "dL5 = " << dL5 << "\n";
  ss << "dL6 = " << dL6 << "\n";
  ss << "dL7 = " << dL7 << "\n";
  ss << "dL8 = " << dL8 << "\n";
  ss << "dTCB = " << dTCB << "\n";
  ss << "dT1 = " << dT1 << "\n";
  ss << "dT2 = " << dT2 << "\n";
  ss << "dTCP = " << dTCP << "\n";
  ss << "dTS = " << dTS << "\n";
  ss << "dImL5 = " << dImL5 << "\n";

  ss << "The scale is given by mu = " << scale << " GeV \n";

  std::vector<double> HiggsMasses;
  HiggsMasses = HiggsMassesSquared(vevTree, 0);

  ss << "The mass spectrum is given by :\n";
  ss << "m_{G^+} = " << std::sqrt(HiggsMasses[pos_Gp]) << " GeV \n"
     << "m_{G^-} = " << std::sqrt(HiggsMasses[pos_Gm]) << " GeV \n"
     << "m_{H^+} = " << std::sqrt(HiggsMasses[pos_Hp]) << " GeV \n"
     << "m_{H^-} = " << std::sqrt(HiggsMasses[pos_Hm]) << " GeV \n"
     << "m_{hSM} = " << std::sqrt(HiggsMasses[pos_HSM]) << " GeV \n"
     << "m_{G^0} = " << std::sqrt(HiggsMasses[pos_G0]) << " GeV \n"
     << "m_{h_1} = " << std::sqrt(HiggsMasses[pos_h1]) << " GeV \n"
     << "m_{h_2} = " << std::sqrt(HiggsMasses[pos_h2]) << " GeV \n"
     << "m_{h_3} = " << std::sqrt(HiggsMasses[pos_h3]) << " GeV \n";

  Logger::Write(LoggingLevel::Default, ss.str());
}

/**
 * Calculates the counterterms. Here you need to work out the scheme and
 * implement the formulas.
 */
std::vector<double> Class_Potential_CPintheDark::calc_CT() const
{
  std::vector<double> parCT;

  if (!SetCurvatureDone)
  {
    std::string retmes = __func__;
    retmes += " was called before SetCurvatureArrays()!\n";
    throw std::runtime_error(retmes);
  }
  if (!CalcCouplingsDone)
  {
    std::string retmes = __func__;
    retmes += " was called before CalculatePhysicalCouplings()!\n";
    throw std::runtime_error(retmes);
  }

  std::vector<double> WeinbergNabla, WeinbergHesse;
  WeinbergNabla = WeinbergFirstDerivative();
  WeinbergHesse = WeinbergSecondDerivative();

  VectorXd NablaWeinberg(NHiggs);
  MatrixXd HesseWeinberg(NHiggs, NHiggs), HiggsRot(NHiggs, NHiggs);
  for (std::size_t i = 0; i < NHiggs; i++)
  {
    NablaWeinberg[i] = WeinbergNabla[i];
    for (std::size_t j = 0; j < NHiggs; j++)
      HesseWeinberg(i, j) = WeinbergHesse.at(j * NHiggs + i);
  }

  // set the free parameters
  double L2ct = 0;
  double L3ct = 0;
  double L6ct = 0;
  double L7ct = 0;
  double L8ct = 0;

  // formulae for the counterterm scheme
  parCT.push_back(HesseWeinberg(4, 4) / 0.2e1 -
                  0.3e1 / 0.2e1 * HesseWeinberg(5, 5));              // dm11s
  parCT.push_back(-HesseWeinberg(3, 3) - pow(v1, 2) / 0.2e1 * L3ct); // dm22s
  parCT.push_back(-HesseWeinberg(8, 8) - pow(v1, 2) / 0.2e1 * L7ct); // dmSs
  parCT.push_back(-HesseWeinberg(6, 8) / v1);                        // dReA
  parCT.push_back(HesseWeinberg(7, 8) / v1);                         // dImA
  parCT.push_back((-HesseWeinberg(4, 4) + HesseWeinberg(5, 5)) *
                  pow(v1, -2)); // dL1
  parCT.push_back(L2ct);        // dL2
  parCT.push_back(L3ct);        // dL3
  parCT.push_back((0.2e1 * HesseWeinberg(3, 3) - HesseWeinberg(6, 6) -
                   HesseWeinberg(7, 7)) *
                  pow(v1, -2)); // dL4
  parCT.push_back((-HesseWeinberg(6, 6) + HesseWeinberg(7, 7)) *
                  pow(v1, -2));                                 // dL5
  parCT.push_back(L6ct);                                        // dL6
  parCT.push_back(L7ct);                                        // dL7
  parCT.push_back(L8ct);                                        // dL8
  parCT.push_back(-NablaWeinberg(2));                           // dTCB
  parCT.push_back(HesseWeinberg(5, 5) * v1 - NablaWeinberg(4)); // dT1
  parCT.push_back(-NablaWeinberg(6));                           // dT2
  parCT.push_back(-NablaWeinberg(7));                           // dTCP
  parCT.push_back(-NablaWeinberg(8));                           // dTS
  parCT.push_back(0.2e1 * HesseWeinberg(6, 7) * pow(v1, -2));   // dImL5

  return parCT;
}

/**
 * Ensures the correct rotation matrix convention
 */
void Class_Potential_CPintheDark::AdjustRotationMatrix()
{
  const double ZeroThreshold = 1e-5;

  if (!SetCurvatureDone) SetCurvatureArrays();
  if (!CalcCouplingsDone) CalculatePhysicalCouplings();

  if (!CheckRotationMatrix()) // Check whether generically generated rotation
                              // matrix is proper rotation matrix
  {
    throw std::runtime_error("Error in rotation matrix.");
  }

  MatrixXd HiggsRot(NHiggs, NHiggs);
  for (std::size_t i = 0; i < NHiggs; i++)
  {
    for (std::size_t j = 0; j < NHiggs; j++)
    {
      HiggsRot(i, j) = HiggsRotationMatrix[i][j];
    }
  }

<<<<<<< HEAD
  // CP in the Dark interaction basis
  // 0     1     2     3     4      5     6      7     8
  // rho1, eta1, rho2, eta2, zeta1, psi1, zeta2, psi2, rhoS
  int pos_rho1 = 0, pos_eta1 = 1, pos_rho2 = 2, pos_eta2 = 3,
      pos_zeta1 = 4, pos_psi1 = 5, pos_zeta2 = 6, pos_psi2 = 7,
      pos_rhoS = 8;

  // Indices of mass eigenstates for rotation from interaction to mass basis
  pos_Gp = -1, pos_Gm = -1, pos_Hp = -1, pos_Hm = -1, pos_HSM = -1,
  pos_G0 = -1, pos_h1 = -1, pos_h2 = -1, pos_h3 = -1;


  // basis = {rho1, eta1, rho2, eta2, zeta1, psi1, zeta2, psi2, rhoS}
  // the rotation matrix is diagonal besides for the neutral dark scalars
  for (std::size_t i = 0; i < NHiggs; i++) // mass base index i corresponds to mass vector sorted in ascending mass
  {
    if (std::abs(HiggsRot(i, pos_rho1)) > ZeroThreshold)
    {
      pos_Gp = i;
    }
    else if (std::abs(HiggsRot(i, pos_eta1)) > ZeroThreshold)
    {
      pos_Gm = i;
    }
    else if (std::abs(HiggsRot(i, pos_rho2)) > ZeroThreshold)
    {
      pos_Hp = i;
    }
    else if (std::abs(HiggsRot(i, pos_eta2)) > ZeroThreshold)
    {
      pos_Hm = i;
    }
    else if (std::abs(HiggsRot(i, pos_zeta1)) > ZeroThreshold)
    {
      pos_HSM = i;
    }
    else if (std::abs(HiggsRot(i, pos_psi1)) > ZeroThreshold)
    {
      pos_G0 = i;
    }
    // the neutral dark scalars mix
    else if ((std::abs(HiggsRot(i, pos_zeta2)) + std::abs(HiggsRot(i, pos_psi2)) +
         std::abs(HiggsRot(i, pos_rhoS))) > ZeroThreshold)
    {
      // use that scalars are sorted by mass
      if (pos_h1 == -1)
      {
        pos_h1 = i;
      }
      else if (pos_h2 == -1)
      {
        pos_h2 = i;
      }
      else
      {
        pos_h3 = i;
=======
  std::vector<double> HiggsMasses = HiggsMassesSquared(vevTree, 0);
  if (HiggsMasses.front() <= -ZeroThreshold)
  {
    std::stringstream ss;
    ss.precision(std::numeric_limits<double>::max_digits10);
    ss << "Warning, at least one negative mass squared in spectrum: "
       << HiggsMasses.front() << std::endl;
    Logger::Write(LoggingLevel::Default, ss.str());
  }

  // CP in the Dark interaction basis
  // 0     1     2     3     4      5     6      7     8
  // rho1, eta1, rho2, eta2, zeta1, psi1, zeta2, psi2, rhoS
  const std::size_t pos_rho1 = 0, pos_eta1 = 1, pos_rho2 = 2, pos_eta2 = 3,
                    pos_zeta1 = 4, pos_psi1 = 5, pos_zeta2 = 6, pos_psi2 = 7,
                    pos_rhoS = 8;

  // Indices of mass eigenstates for rotation from interaction to mass basis
  std::optional<std::size_t> tpos_Gp, tpos_Gm, tpos_Hp, tpos_Hm, tpos_HSM,
                             tpos_G0, tpos_h1, tpos_h2, tpos_h3;

  // basis = {rho1, eta1, rho2, eta2, zeta1, psi1, zeta2, psi2, rhoS}
  // the rotation matrix is diagonal besides for the neutral dark scalars
  for (std::size_t i = 0; i < NHiggs;
       i++) // mass base index i corresponds to mass vector sorted in ascending
            // mass
  {
    bool hasZeroMass = std::abs(HiggsMasses[i]) < ZeroThreshold;
    if (std::abs(HiggsRot(i, pos_rho1)) > ZeroThreshold)
    {
      if (not tpos_Gp.has_value() and hasZeroMass)
      {
        tpos_Gp = i;
      }
      else
      {
        throw std::runtime_error("Error. Goldstone Gp not massless "
                                 "or not diagonal.");
      }
    }
    else if (std::abs(HiggsRot(i, pos_eta1)) > ZeroThreshold)
    {
      if (not tpos_Gm.has_value() and hasZeroMass)
      {
        tpos_Gm = i;
      }
      else
      {
        throw std::runtime_error("Error. Goldstone Gm not massless "
                                 "or not diagonal.");
      }
    }
    else if (std::abs(HiggsRot(i, pos_rho2)) > ZeroThreshold)
    {
      if (not tpos_Hp.has_value())
      {
        tpos_Hp = i;
      }
      else
      {
        throw std::runtime_error("Error. Charged Higgs Hp not diagonal.");
      }
    }
    else if (std::abs(HiggsRot(i, pos_eta2)) > ZeroThreshold)
    {
      if (not tpos_Hm.has_value())
      {
        tpos_Hm = i;
      }
      else
      {
        throw std::runtime_error("Error. Charged Higgs Hm not diagonal.");
      }
    }
    else if (std::abs(HiggsRot(i, pos_zeta1)) > ZeroThreshold)
    {
      if (not tpos_HSM.has_value())
      {
        tpos_HSM = i;
      }
      else
      {
        throw std::runtime_error("Error. Higgs HSM not diagonal.");
      }
    }
    else if (std::abs(HiggsRot(i, pos_psi1)) > ZeroThreshold)
    {
      if (not tpos_G0.has_value() and hasZeroMass)
      {
        tpos_G0 = i;
      }
      else
      {
        throw std::runtime_error("Error. Goldstone G0 not massless "
                                 "or not diagonal.");
      }
    }
    // the neutral dark scalars mix
    else if ((std::abs(HiggsRot(i, pos_zeta2)) +
              std::abs(HiggsRot(i, pos_psi2)) +
              std::abs(HiggsRot(i, pos_rhoS))) > ZeroThreshold)
    {
      // use that scalars are sorted by mass
      if (not tpos_h1.has_value())
      {
        tpos_h1 = i;
      }
      else if (not tpos_h2.has_value())
      {
        tpos_h2 = i;
      }
      else if (not tpos_h3.has_value())
      {
        tpos_h3 = i;
      }
      else
      {
        throw std::runtime_error("Error. Neutral submatrix mixing "
                                 "with other components.");
>>>>>>> cc0d65d7
      }
    }
    else
    {
      throw std::runtime_error("Error. Invalid mixing matrix containing row "
                               "with all zeroes.");
    }
  }

<<<<<<< HEAD
  // check if all position indices are set
  if (pos_Gp == -1 or pos_Gm == -1 or pos_Hp == -1 or pos_Hm == -1 or
      pos_HSM == -1 or pos_G0 == -1 or
      pos_h1 == -1 or pos_h2 == -1 or pos_h3 == -1)
=======
  // Sanity check if all position indices are set
  if (not (tpos_Gp.has_value() and tpos_Gm.has_value() and tpos_Hp.has_value()
           and tpos_Hm.has_value() and tpos_HSM.has_value()
           and tpos_G0.has_value() and tpos_h1.has_value()
           and tpos_h2.has_value() and tpos_h3.has_value())
     )
>>>>>>> cc0d65d7
  {
    throw std::runtime_error("Error. Not all position indices are set.");
  }

<<<<<<< HEAD
=======
  pos_Gp = tpos_Gp.value();
  pos_Gm = tpos_Gm.value();
  pos_Hp = tpos_Hp.value();
  pos_Hm = tpos_Hm.value();
  pos_HSM = tpos_HSM.value();
  pos_G0 = tpos_G0.value();
  pos_h1 = tpos_h1.value();
  pos_h2 = tpos_h2.value();
  pos_h3 = tpos_h3.value();

>>>>>>> cc0d65d7
  // check if all other elements of rotation matrix are zero
  bool zero_element = false;
  for (std::size_t i = 0; i < NHiggs; i++)
  {
    for (std::size_t j = 0; j < NHiggs; j++)
    {
<<<<<<< HEAD
      int ii = int(i);
      int jj = int(j);
      if (not((jj == pos_rho1  and ii == pos_Gp) or
              (jj == pos_eta1  and ii == pos_Gm) or
              (jj == pos_rho2  and ii == pos_Hp) or
              (jj == pos_eta2  and ii == pos_Hm) or
              (jj == pos_zeta1 and ii == pos_HSM) or
              (jj == pos_psi1  and ii == pos_G0) or
              (jj == pos_zeta2 and (ii == pos_h1 or ii == pos_h2 or ii == pos_h3)) or
              (jj == pos_psi2  and (ii == pos_h1 or ii == pos_h2 or ii == pos_h3)) or
              (jj == pos_rhoS  and (ii == pos_h1 or ii == pos_h2 or ii == pos_h3))))
=======
      if (not((j == pos_rho1 and i == pos_Gp) or
              (j == pos_eta1 and i == pos_Gm) or
              (j == pos_rho2 and i == pos_Hp) or
              (j == pos_eta2 and i == pos_Hm) or
              (j == pos_zeta1 and i == pos_HSM) or
              (j == pos_psi1 and i == pos_G0) or
              (j == pos_zeta2 and
               (i == pos_h1 or i == pos_h2 or i == pos_h3)) or
              (j == pos_psi2 and
               (i == pos_h1 or i == pos_h2 or i == pos_h3)) or
              (j == pos_rhoS and
               (i == pos_h1 or i == pos_h2 or i == pos_h3))))
>>>>>>> cc0d65d7
      {
        zero_element = true;
      }

      if (zero_element and std::abs(HiggsRot(i, j)) > ZeroThreshold)
      {
        throw std::runtime_error("Error. Invalid rotation matrix detected.");
      }
      zero_element = false;
    }
  }

  MatrixXd HiggsRotFixed(NHiggs, NHiggs);
  for (std::size_t i = 0; i < NHiggs; i++)
  {
    HiggsRotFixed.row(i) = HiggsRot.row(i);
  }

  if (HiggsRotFixed(pos_Gp, pos_rho1) < 0) // Gp rho1 (= +1)
  {
    HiggsRotFixed.row(pos_Gp) *= -1;
  }
  if (HiggsRotFixed(pos_Gm, pos_eta1) < 0) // Gm eta1 (= +1)
  {
    HiggsRotFixed.row(pos_Gm) *= -1;
  }
  if (HiggsRotFixed(pos_Hp, pos_rho2) < 0) // Hp rho2 (= +1)
  {
    HiggsRotFixed.row(pos_Hp) *= -1;
  }
  if (HiggsRotFixed(pos_Hm, pos_eta2) < 0) // Hm eta2 (= +1)
  {
    HiggsRotFixed.row(pos_Hm) *= -1;
  }
  if (HiggsRotFixed(pos_HSM, pos_zeta1) < 0) // HSM zeta1 (= +1)
  {
    HiggsRotFixed.row(pos_HSM) *= -1;
  }
  if (HiggsRotFixed(pos_G0, pos_psi1) < 0) // G0 psi1 (= +1)
  {
    HiggsRotFixed.row(pos_G0) *= -1;
  }

  // Check dark neutral submatrix
  // Use the "ScannerS" criteria from arXiv:2007.02985 Eq. (6)
  // (since ScannerS uses the same parametrisation of the angles as BSMPT):
  // * (1) if R[1][1] < 0: h1 -> -h1 (i.e. multiply the h1 row with -1)
  // * (2) if R[3][3] < 0: h3 -> -h3 (i.e. multiply the h3 row with -1)
  // * (3) if det R < 0: h2 -> -h2 (i.e. multiply the h2 row with -1)

  if (HiggsRotFixed(pos_h1, pos_zeta2) < 0)
<<<<<<< HEAD
    // h1 zeta2 (condition (1) above, R11 < 0)
=======
  // h1 zeta2 (condition (1) above, R11 < 0)
>>>>>>> cc0d65d7
  {
    // if negative, flip sign of h1
    HiggsRotFixed.row(pos_h1) *= -1;
  }

  if (HiggsRotFixed(pos_h3, pos_rhoS) < 0)
<<<<<<< HEAD
    // h3 rhoS (condition (2) above, R33 < 0)
=======
  // h3 rhoS (condition (2) above, R33 < 0)
>>>>>>> cc0d65d7
  {
    // if negative, flip sign of h3
    HiggsRotFixed.row(pos_h3) *= -1;
  }

  // Calculate the determinant AFTER flipping the signs for rows 1 and 3 above
  MatrixXd HiggsRotFixedNeutral(3, 3);
  HiggsRotFixedNeutral(0, 0) = HiggsRotFixed(pos_h1, pos_zeta2);
  HiggsRotFixedNeutral(0, 1) = HiggsRotFixed(pos_h1, pos_psi2);
  HiggsRotFixedNeutral(0, 2) = HiggsRotFixed(pos_h1, pos_rhoS);

  HiggsRotFixedNeutral(1, 0) = HiggsRotFixed(pos_h2, pos_zeta2);
  HiggsRotFixedNeutral(1, 1) = HiggsRotFixed(pos_h2, pos_psi2);
  HiggsRotFixedNeutral(1, 2) = HiggsRotFixed(pos_h2, pos_rhoS);

  HiggsRotFixedNeutral(2, 0) = HiggsRotFixed(pos_h3, pos_zeta2);
  HiggsRotFixedNeutral(2, 1) = HiggsRotFixed(pos_h3, pos_psi2);
  HiggsRotFixedNeutral(2, 2) = HiggsRotFixed(pos_h3, pos_rhoS);

  if (HiggsRotFixedNeutral.determinant() < 0)
<<<<<<< HEAD
    // condition (3) above, det(R) < 0
=======
  // condition (3) above, det(R) < 0
>>>>>>> cc0d65d7
  {
    // if negative, flip sign of h2
    HiggsRotFixed.row(pos_h2) *= -1;
  }

  for (std::size_t i = 0; i < NHiggs; i++)
  {
    for (std::size_t j = 0; j < NHiggs; j++)
    {
      HiggsRotationMatrixEnsuredConvention[i][j] = HiggsRotFixed(i, j);
    }
  }

  return;
}
<<<<<<< HEAD

// mass basis triple couplings
void Class_Potential_CPintheDark::TripleHiggsCouplings()
{
  if (!SetCurvatureDone) SetCurvatureArrays();
  if (!CalcCouplingsDone) CalculatePhysicalCouplings();

  if (CalculatedTripleCopulings) return;
  CalculatedTripleCopulings = true;

  MatrixXd HiggsRot(NHiggs, NHiggs);
  for (std::size_t i = 0; i < NHiggs; i++)
  {
    for (std::size_t j = 0; j < NHiggs; j++)
    {
      HiggsRot(i, j) = HiggsRotationMatrixEnsuredConvention[i][j];
    }
  }

  std::vector<double> HiggsOrder(NHiggs);
=======

// mass basis triple couplings
void Class_Potential_CPintheDark::TripleHiggsCouplings()
{
  if (!SetCurvatureDone) SetCurvatureArrays();
  if (!CalcCouplingsDone) CalculatePhysicalCouplings();

  if (CalculatedTripleCopulings) return;
  CalculatedTripleCopulings = true;

  MatrixXd HiggsRot(NHiggs, NHiggs);
  for (std::size_t i = 0; i < NHiggs; i++)
  {
    for (std::size_t j = 0; j < NHiggs; j++)
    {
      HiggsRot(i, j) = HiggsRotationMatrixEnsuredConvention[i][j];
    }
  }

  std::vector<std::size_t> HiggsOrder(NHiggs);
>>>>>>> cc0d65d7
  HiggsOrder[0] = pos_Gp;
  HiggsOrder[1] = pos_Gm;
  HiggsOrder[2] = pos_Hp;
  HiggsOrder[3] = pos_Hm;
  HiggsOrder[4] = pos_HSM;
  HiggsOrder[5] = pos_G0;
  HiggsOrder[6] = pos_h1;
  HiggsOrder[7] = pos_h2;
  HiggsOrder[8] = pos_h3;

  MatrixXd HiggsRotSort(NHiggs, NHiggs);
  for (std::size_t i = 0; i < NHiggs; i++)
  {
    HiggsRotSort.row(i) = HiggsRot.row(HiggsOrder[i]);
  }

  std::vector<double> TripleDeriv;
  TripleDeriv = WeinbergThirdDerivative();
  std::vector<std::vector<std::vector<double>>> GaugeBasis(
      NHiggs,
      std::vector<std::vector<double>>(NHiggs, std::vector<double>(NHiggs)));
  for (std::size_t i = 0; i < NHiggs; i++)
  {
    for (std::size_t j = 0; j < NHiggs; j++)
    {
      for (std::size_t k = 0; k < NHiggs; k++)
      {
        GaugeBasis[i][j][k] =
            TripleDeriv.at(i + j * NHiggs + k * NHiggs * NHiggs);
      }
    }
  }

  TripleHiggsCorrectionsCWPhysical.resize(NHiggs);
  TripleHiggsCorrectionsTreePhysical.resize(NHiggs);
  TripleHiggsCorrectionsCTPhysical.resize(NHiggs);
  for (std::size_t i = 0; i < NHiggs; i++)
  {
    TripleHiggsCorrectionsTreePhysical[i].resize(NHiggs);
    TripleHiggsCorrectionsCWPhysical[i].resize(NHiggs);
    TripleHiggsCorrectionsCTPhysical[i].resize(NHiggs);
    for (std::size_t j = 0; j < NHiggs; j++)
    {
      TripleHiggsCorrectionsCWPhysical[i][j].resize(NHiggs);
      TripleHiggsCorrectionsTreePhysical[i][j].resize(NHiggs);
      TripleHiggsCorrectionsCTPhysical[i][j].resize(NHiggs);
    }
  }

  for (std::size_t i = 0; i < NHiggs; i++)
  {
    for (std::size_t j = 0; j < NHiggs; j++)
    {
      for (std::size_t k = 0; k < NHiggs; k++)
      {
        TripleHiggsCorrectionsCWPhysical[i][j][k]   = 0;
        TripleHiggsCorrectionsTreePhysical[i][j][k] = 0;
        TripleHiggsCorrectionsCTPhysical[i][j][k]   = 0;
        for (std::size_t l = 0; l < NHiggs; l++)
        {
          for (std::size_t m = 0; m < NHiggs; m++)
          {
            for (std::size_t n = 0; n < NHiggs; n++)
            {
              double RotFac =
                  HiggsRotSort(i, l) * HiggsRotSort(j, m) * HiggsRotSort(k, n);
              TripleHiggsCorrectionsCWPhysical[i][j][k] +=
                  RotFac * GaugeBasis[l][m][n];
              TripleHiggsCorrectionsTreePhysical[i][j][k] +=
                  RotFac * LambdaHiggs_3[l][m][n];
              TripleHiggsCorrectionsCTPhysical[i][j][k] +=
                  RotFac * LambdaHiggs_3_CT[l][m][n];
            }
          }
        }
      }
    }
  }
}

void Class_Potential_CPintheDark::SetCurvatureArrays()
{
  initVectors();
  SetCurvatureDone = true;
  for (std::size_t i = 0; i < NHiggs; i++)
    HiggsVev[i] = vevTree[i];

  // assign the non-zero entries
  Curvature_Higgs_L2[0][0] = m11s;
  Curvature_Higgs_L2[1][1] = m11s;
  Curvature_Higgs_L2[2][2] = m22s;
  Curvature_Higgs_L2[3][3] = m22s;
  Curvature_Higgs_L2[4][4] = m11s;
  Curvature_Higgs_L2[5][5] = m11s;
  Curvature_Higgs_L2[6][6] = m22s;
  Curvature_Higgs_L2[7][7] = m22s;
  Curvature_Higgs_L2[8][8] = mSs;

  Curvature_Higgs_L3[0][2][8] = ReA;
  Curvature_Higgs_L3[0][3][8] = -ImA;
  Curvature_Higgs_L3[0][8][2] = ReA;
  Curvature_Higgs_L3[0][8][3] = -ImA;
  Curvature_Higgs_L3[1][2][8] = ImA;
  Curvature_Higgs_L3[1][3][8] = ReA;
  Curvature_Higgs_L3[1][8][2] = ImA;
  Curvature_Higgs_L3[1][8][3] = ReA;
  Curvature_Higgs_L3[2][0][8] = ReA;
  Curvature_Higgs_L3[2][1][8] = ImA;
  Curvature_Higgs_L3[2][8][0] = ReA;
  Curvature_Higgs_L3[2][8][1] = ImA;
  Curvature_Higgs_L3[3][0][8] = -ImA;
  Curvature_Higgs_L3[3][1][8] = ReA;
  Curvature_Higgs_L3[3][8][0] = -ImA;
  Curvature_Higgs_L3[3][8][1] = ReA;
  Curvature_Higgs_L3[4][6][8] = ReA;
  Curvature_Higgs_L3[4][7][8] = -ImA;
  Curvature_Higgs_L3[4][8][6] = ReA;
  Curvature_Higgs_L3[4][8][7] = -ImA;
  Curvature_Higgs_L3[5][6][8] = ImA;
  Curvature_Higgs_L3[5][7][8] = ReA;
  Curvature_Higgs_L3[5][8][6] = ImA;
  Curvature_Higgs_L3[5][8][7] = ReA;
  Curvature_Higgs_L3[6][4][8] = ReA;
  Curvature_Higgs_L3[6][5][8] = ImA;
  Curvature_Higgs_L3[6][8][4] = ReA;
  Curvature_Higgs_L3[6][8][5] = ImA;
  Curvature_Higgs_L3[7][4][8] = -ImA;
  Curvature_Higgs_L3[7][5][8] = ReA;
  Curvature_Higgs_L3[7][8][4] = -ImA;
  Curvature_Higgs_L3[7][8][5] = ReA;
  Curvature_Higgs_L3[8][0][2] = ReA;
  Curvature_Higgs_L3[8][0][3] = -ImA;
  Curvature_Higgs_L3[8][1][2] = ImA;
  Curvature_Higgs_L3[8][1][3] = ReA;
  Curvature_Higgs_L3[8][2][0] = ReA;
  Curvature_Higgs_L3[8][2][1] = ImA;
  Curvature_Higgs_L3[8][3][0] = -ImA;
  Curvature_Higgs_L3[8][3][1] = ReA;
  Curvature_Higgs_L3[8][4][6] = ReA;
  Curvature_Higgs_L3[8][4][7] = -ImA;
  Curvature_Higgs_L3[8][5][6] = ImA;
  Curvature_Higgs_L3[8][5][7] = ReA;
  Curvature_Higgs_L3[8][6][4] = ReA;
  Curvature_Higgs_L3[8][6][5] = ImA;
  Curvature_Higgs_L3[8][7][4] = -ImA;
  Curvature_Higgs_L3[8][7][5] = ReA;

  Curvature_Higgs_L4[0][0][0][0] = 0.3e1 * L1;
  Curvature_Higgs_L4[0][0][1][1] = L1;
  Curvature_Higgs_L4[0][0][2][2] = L3 + L4 + L5;
  Curvature_Higgs_L4[0][0][3][3] = L3 + L4 - L5;
  Curvature_Higgs_L4[0][0][4][4] = L1;
  Curvature_Higgs_L4[0][0][5][5] = L1;
  Curvature_Higgs_L4[0][0][6][6] = L3;
  Curvature_Higgs_L4[0][0][7][7] = L3;
  Curvature_Higgs_L4[0][0][8][8] = L7;
  Curvature_Higgs_L4[0][1][0][1] = L1;
  Curvature_Higgs_L4[0][1][1][0] = L1;
  Curvature_Higgs_L4[0][1][2][3] = L5;
  Curvature_Higgs_L4[0][1][3][2] = L5;
  Curvature_Higgs_L4[0][2][0][2] = L3 + L4 + L5;
  Curvature_Higgs_L4[0][2][1][3] = L5;
  Curvature_Higgs_L4[0][2][2][0] = L3 + L4 + L5;
  Curvature_Higgs_L4[0][2][3][1] = L5;
  Curvature_Higgs_L4[0][2][4][6] = L4 / 0.2e1 + L5 / 0.2e1;
  Curvature_Higgs_L4[0][2][5][7] = L4 / 0.2e1 + L5 / 0.2e1;
  Curvature_Higgs_L4[0][2][6][4] = L4 / 0.2e1 + L5 / 0.2e1;
  Curvature_Higgs_L4[0][2][7][5] = L4 / 0.2e1 + L5 / 0.2e1;
  Curvature_Higgs_L4[0][3][0][3] = L3 + L4 - L5;
  Curvature_Higgs_L4[0][3][1][2] = L5;
  Curvature_Higgs_L4[0][3][2][1] = L5;
  Curvature_Higgs_L4[0][3][3][0] = L3 + L4 - L5;
  Curvature_Higgs_L4[0][3][4][7] = L4 / 0.2e1 - L5 / 0.2e1;
  Curvature_Higgs_L4[0][3][5][6] = -L4 / 0.2e1 + L5 / 0.2e1;
  Curvature_Higgs_L4[0][3][6][5] = -L4 / 0.2e1 + L5 / 0.2e1;
  Curvature_Higgs_L4[0][3][7][4] = L4 / 0.2e1 - L5 / 0.2e1;
  Curvature_Higgs_L4[0][4][0][4] = L1;
  Curvature_Higgs_L4[0][4][2][6] = L4 / 0.2e1 + L5 / 0.2e1;
  Curvature_Higgs_L4[0][4][3][7] = L4 / 0.2e1 - L5 / 0.2e1;
  Curvature_Higgs_L4[0][4][4][0] = L1;
  Curvature_Higgs_L4[0][4][6][2] = L4 / 0.2e1 + L5 / 0.2e1;
  Curvature_Higgs_L4[0][4][7][3] = L4 / 0.2e1 - L5 / 0.2e1;
  Curvature_Higgs_L4[0][5][0][5] = L1;
  Curvature_Higgs_L4[0][5][2][7] = L4 / 0.2e1 + L5 / 0.2e1;
  Curvature_Higgs_L4[0][5][3][6] = -L4 / 0.2e1 + L5 / 0.2e1;
  Curvature_Higgs_L4[0][5][5][0] = L1;
  Curvature_Higgs_L4[0][5][6][3] = -L4 / 0.2e1 + L5 / 0.2e1;
  Curvature_Higgs_L4[0][5][7][2] = L4 / 0.2e1 + L5 / 0.2e1;
  Curvature_Higgs_L4[0][6][0][6] = L3;
  Curvature_Higgs_L4[0][6][2][4] = L4 / 0.2e1 + L5 / 0.2e1;
  Curvature_Higgs_L4[0][6][3][5] = -L4 / 0.2e1 + L5 / 0.2e1;
  Curvature_Higgs_L4[0][6][4][2] = L4 / 0.2e1 + L5 / 0.2e1;
  Curvature_Higgs_L4[0][6][5][3] = -L4 / 0.2e1 + L5 / 0.2e1;
  Curvature_Higgs_L4[0][6][6][0] = L3;
  Curvature_Higgs_L4[0][7][0][7] = L3;
  Curvature_Higgs_L4[0][7][2][5] = L4 / 0.2e1 + L5 / 0.2e1;
  Curvature_Higgs_L4[0][7][3][4] = L4 / 0.2e1 - L5 / 0.2e1;
  Curvature_Higgs_L4[0][7][4][3] = L4 / 0.2e1 - L5 / 0.2e1;
  Curvature_Higgs_L4[0][7][5][2] = L4 / 0.2e1 + L5 / 0.2e1;
  Curvature_Higgs_L4[0][7][7][0] = L3;
  Curvature_Higgs_L4[0][8][0][8] = L7;
  Curvature_Higgs_L4[0][8][8][0] = L7;
  Curvature_Higgs_L4[1][0][0][1] = L1;
  Curvature_Higgs_L4[1][0][1][0] = L1;
  Curvature_Higgs_L4[1][0][2][3] = L5;
  Curvature_Higgs_L4[1][0][3][2] = L5;
  Curvature_Higgs_L4[1][1][0][0] = L1;
  Curvature_Higgs_L4[1][1][1][1] = 0.3e1 * L1;
  Curvature_Higgs_L4[1][1][2][2] = L3 + L4 - L5;
  Curvature_Higgs_L4[1][1][3][3] = L3 + L4 + L5;
  Curvature_Higgs_L4[1][1][4][4] = L1;
  Curvature_Higgs_L4[1][1][5][5] = L1;
  Curvature_Higgs_L4[1][1][6][6] = L3;
  Curvature_Higgs_L4[1][1][7][7] = L3;
  Curvature_Higgs_L4[1][1][8][8] = L7;
  Curvature_Higgs_L4[1][2][0][3] = L5;
  Curvature_Higgs_L4[1][2][1][2] = L3 + L4 - L5;
  Curvature_Higgs_L4[1][2][2][1] = L3 + L4 - L5;
  Curvature_Higgs_L4[1][2][3][0] = L5;
  Curvature_Higgs_L4[1][2][4][7] = -L4 / 0.2e1 + L5 / 0.2e1;
  Curvature_Higgs_L4[1][2][5][6] = L4 / 0.2e1 - L5 / 0.2e1;
  Curvature_Higgs_L4[1][2][6][5] = L4 / 0.2e1 - L5 / 0.2e1;
  Curvature_Higgs_L4[1][2][7][4] = -L4 / 0.2e1 + L5 / 0.2e1;
  Curvature_Higgs_L4[1][3][0][2] = L5;
  Curvature_Higgs_L4[1][3][1][3] = L3 + L4 + L5;
  Curvature_Higgs_L4[1][3][2][0] = L5;
  Curvature_Higgs_L4[1][3][3][1] = L3 + L4 + L5;
  Curvature_Higgs_L4[1][3][4][6] = L4 / 0.2e1 + L5 / 0.2e1;
  Curvature_Higgs_L4[1][3][5][7] = L4 / 0.2e1 + L5 / 0.2e1;
  Curvature_Higgs_L4[1][3][6][4] = L4 / 0.2e1 + L5 / 0.2e1;
  Curvature_Higgs_L4[1][3][7][5] = L4 / 0.2e1 + L5 / 0.2e1;
  Curvature_Higgs_L4[1][4][1][4] = L1;
  Curvature_Higgs_L4[1][4][2][7] = -L4 / 0.2e1 + L5 / 0.2e1;
  Curvature_Higgs_L4[1][4][3][6] = L4 / 0.2e1 + L5 / 0.2e1;
  Curvature_Higgs_L4[1][4][4][1] = L1;
  Curvature_Higgs_L4[1][4][6][3] = L4 / 0.2e1 + L5 / 0.2e1;
  Curvature_Higgs_L4[1][4][7][2] = -L4 / 0.2e1 + L5 / 0.2e1;
  Curvature_Higgs_L4[1][5][1][5] = L1;
  Curvature_Higgs_L4[1][5][2][6] = L4 / 0.2e1 - L5 / 0.2e1;
  Curvature_Higgs_L4[1][5][3][7] = L4 / 0.2e1 + L5 / 0.2e1;
  Curvature_Higgs_L4[1][5][5][1] = L1;
  Curvature_Higgs_L4[1][5][6][2] = L4 / 0.2e1 - L5 / 0.2e1;
  Curvature_Higgs_L4[1][5][7][3] = L4 / 0.2e1 + L5 / 0.2e1;
  Curvature_Higgs_L4[1][6][1][6] = L3;
  Curvature_Higgs_L4[1][6][2][5] = L4 / 0.2e1 - L5 / 0.2e1;
  Curvature_Higgs_L4[1][6][3][4] = L4 / 0.2e1 + L5 / 0.2e1;
  Curvature_Higgs_L4[1][6][4][3] = L4 / 0.2e1 + L5 / 0.2e1;
  Curvature_Higgs_L4[1][6][5][2] = L4 / 0.2e1 - L5 / 0.2e1;
  Curvature_Higgs_L4[1][6][6][1] = L3;
  Curvature_Higgs_L4[1][7][1][7] = L3;
  Curvature_Higgs_L4[1][7][2][4] = -L4 / 0.2e1 + L5 / 0.2e1;
  Curvature_Higgs_L4[1][7][3][5] = L4 / 0.2e1 + L5 / 0.2e1;
  Curvature_Higgs_L4[1][7][4][2] = -L4 / 0.2e1 + L5 / 0.2e1;
  Curvature_Higgs_L4[1][7][5][3] = L4 / 0.2e1 + L5 / 0.2e1;
  Curvature_Higgs_L4[1][7][7][1] = L3;
  Curvature_Higgs_L4[1][8][1][8] = L7;
  Curvature_Higgs_L4[1][8][8][1] = L7;
  Curvature_Higgs_L4[2][0][0][2] = L3 + L4 + L5;
  Curvature_Higgs_L4[2][0][1][3] = L5;
  Curvature_Higgs_L4[2][0][2][0] = L3 + L4 + L5;
  Curvature_Higgs_L4[2][0][3][1] = L5;
  Curvature_Higgs_L4[2][0][4][6] = L4 / 0.2e1 + L5 / 0.2e1;
  Curvature_Higgs_L4[2][0][5][7] = L4 / 0.2e1 + L5 / 0.2e1;
  Curvature_Higgs_L4[2][0][6][4] = L4 / 0.2e1 + L5 / 0.2e1;
  Curvature_Higgs_L4[2][0][7][5] = L4 / 0.2e1 + L5 / 0.2e1;
  Curvature_Higgs_L4[2][1][0][3] = L5;
  Curvature_Higgs_L4[2][1][1][2] = L3 + L4 - L5;
  Curvature_Higgs_L4[2][1][2][1] = L3 + L4 - L5;
  Curvature_Higgs_L4[2][1][3][0] = L5;
  Curvature_Higgs_L4[2][1][4][7] = -L4 / 0.2e1 + L5 / 0.2e1;
  Curvature_Higgs_L4[2][1][5][6] = L4 / 0.2e1 - L5 / 0.2e1;
  Curvature_Higgs_L4[2][1][6][5] = L4 / 0.2e1 - L5 / 0.2e1;
  Curvature_Higgs_L4[2][1][7][4] = -L4 / 0.2e1 + L5 / 0.2e1;
  Curvature_Higgs_L4[2][2][0][0] = L3 + L4 + L5;
  Curvature_Higgs_L4[2][2][1][1] = L3 + L4 - L5;
  Curvature_Higgs_L4[2][2][2][2] = 0.3e1 * L2;
  Curvature_Higgs_L4[2][2][3][3] = L2;
  Curvature_Higgs_L4[2][2][4][4] = L3;
  Curvature_Higgs_L4[2][2][5][5] = L3;
  Curvature_Higgs_L4[2][2][6][6] = L2;
  Curvature_Higgs_L4[2][2][7][7] = L2;
  Curvature_Higgs_L4[2][2][8][8] = L8;
  Curvature_Higgs_L4[2][3][0][1] = L5;
  Curvature_Higgs_L4[2][3][1][0] = L5;
  Curvature_Higgs_L4[2][3][2][3] = L2;
  Curvature_Higgs_L4[2][3][3][2] = L2;
  Curvature_Higgs_L4[2][4][0][6] = L4 / 0.2e1 + L5 / 0.2e1;
  Curvature_Higgs_L4[2][4][1][7] = -L4 / 0.2e1 + L5 / 0.2e1;
  Curvature_Higgs_L4[2][4][2][4] = L3;
  Curvature_Higgs_L4[2][4][4][2] = L3;
  Curvature_Higgs_L4[2][4][6][0] = L4 / 0.2e1 + L5 / 0.2e1;
  Curvature_Higgs_L4[2][4][7][1] = -L4 / 0.2e1 + L5 / 0.2e1;
  Curvature_Higgs_L4[2][5][0][7] = L4 / 0.2e1 + L5 / 0.2e1;
  Curvature_Higgs_L4[2][5][1][6] = L4 / 0.2e1 - L5 / 0.2e1;
  Curvature_Higgs_L4[2][5][2][5] = L3;
  Curvature_Higgs_L4[2][5][5][2] = L3;
  Curvature_Higgs_L4[2][5][6][1] = L4 / 0.2e1 - L5 / 0.2e1;
  Curvature_Higgs_L4[2][5][7][0] = L4 / 0.2e1 + L5 / 0.2e1;
  Curvature_Higgs_L4[2][6][0][4] = L4 / 0.2e1 + L5 / 0.2e1;
  Curvature_Higgs_L4[2][6][1][5] = L4 / 0.2e1 - L5 / 0.2e1;
  Curvature_Higgs_L4[2][6][2][6] = L2;
  Curvature_Higgs_L4[2][6][4][0] = L4 / 0.2e1 + L5 / 0.2e1;
  Curvature_Higgs_L4[2][6][5][1] = L4 / 0.2e1 - L5 / 0.2e1;
  Curvature_Higgs_L4[2][6][6][2] = L2;
  Curvature_Higgs_L4[2][7][0][5] = L4 / 0.2e1 + L5 / 0.2e1;
  Curvature_Higgs_L4[2][7][1][4] = -L4 / 0.2e1 + L5 / 0.2e1;
  Curvature_Higgs_L4[2][7][2][7] = L2;
  Curvature_Higgs_L4[2][7][4][1] = -L4 / 0.2e1 + L5 / 0.2e1;
  Curvature_Higgs_L4[2][7][5][0] = L4 / 0.2e1 + L5 / 0.2e1;
  Curvature_Higgs_L4[2][7][7][2] = L2;
  Curvature_Higgs_L4[2][8][2][8] = L8;
  Curvature_Higgs_L4[2][8][8][2] = L8;
  Curvature_Higgs_L4[3][0][0][3] = L3 + L4 - L5;
  Curvature_Higgs_L4[3][0][1][2] = L5;
  Curvature_Higgs_L4[3][0][2][1] = L5;
  Curvature_Higgs_L4[3][0][3][0] = L3 + L4 - L5;
  Curvature_Higgs_L4[3][0][4][7] = L4 / 0.2e1 - L5 / 0.2e1;
  Curvature_Higgs_L4[3][0][5][6] = -L4 / 0.2e1 + L5 / 0.2e1;
  Curvature_Higgs_L4[3][0][6][5] = -L4 / 0.2e1 + L5 / 0.2e1;
  Curvature_Higgs_L4[3][0][7][4] = L4 / 0.2e1 - L5 / 0.2e1;
  Curvature_Higgs_L4[3][1][0][2] = L5;
  Curvature_Higgs_L4[3][1][1][3] = L3 + L4 + L5;
  Curvature_Higgs_L4[3][1][2][0] = L5;
  Curvature_Higgs_L4[3][1][3][1] = L3 + L4 + L5;
  Curvature_Higgs_L4[3][1][4][6] = L4 / 0.2e1 + L5 / 0.2e1;
  Curvature_Higgs_L4[3][1][5][7] = L4 / 0.2e1 + L5 / 0.2e1;
  Curvature_Higgs_L4[3][1][6][4] = L4 / 0.2e1 + L5 / 0.2e1;
  Curvature_Higgs_L4[3][1][7][5] = L4 / 0.2e1 + L5 / 0.2e1;
  Curvature_Higgs_L4[3][2][0][1] = L5;
  Curvature_Higgs_L4[3][2][1][0] = L5;
  Curvature_Higgs_L4[3][2][2][3] = L2;
  Curvature_Higgs_L4[3][2][3][2] = L2;
  Curvature_Higgs_L4[3][3][0][0] = L3 + L4 - L5;
  Curvature_Higgs_L4[3][3][1][1] = L3 + L4 + L5;
  Curvature_Higgs_L4[3][3][2][2] = L2;
  Curvature_Higgs_L4[3][3][3][3] = 0.3e1 * L2;
  Curvature_Higgs_L4[3][3][4][4] = L3;
  Curvature_Higgs_L4[3][3][5][5] = L3;
  Curvature_Higgs_L4[3][3][6][6] = L2;
  Curvature_Higgs_L4[3][3][7][7] = L2;
  Curvature_Higgs_L4[3][3][8][8] = L8;
  Curvature_Higgs_L4[3][4][0][7] = L4 / 0.2e1 - L5 / 0.2e1;
  Curvature_Higgs_L4[3][4][1][6] = L4 / 0.2e1 + L5 / 0.2e1;
  Curvature_Higgs_L4[3][4][3][4] = L3;
  Curvature_Higgs_L4[3][4][4][3] = L3;
  Curvature_Higgs_L4[3][4][6][1] = L4 / 0.2e1 + L5 / 0.2e1;
  Curvature_Higgs_L4[3][4][7][0] = L4 / 0.2e1 - L5 / 0.2e1;
  Curvature_Higgs_L4[3][5][0][6] = -L4 / 0.2e1 + L5 / 0.2e1;
  Curvature_Higgs_L4[3][5][1][7] = L4 / 0.2e1 + L5 / 0.2e1;
  Curvature_Higgs_L4[3][5][3][5] = L3;
  Curvature_Higgs_L4[3][5][5][3] = L3;
  Curvature_Higgs_L4[3][5][6][0] = -L4 / 0.2e1 + L5 / 0.2e1;
  Curvature_Higgs_L4[3][5][7][1] = L4 / 0.2e1 + L5 / 0.2e1;
  Curvature_Higgs_L4[3][6][0][5] = -L4 / 0.2e1 + L5 / 0.2e1;
  Curvature_Higgs_L4[3][6][1][4] = L4 / 0.2e1 + L5 / 0.2e1;
  Curvature_Higgs_L4[3][6][3][6] = L2;
  Curvature_Higgs_L4[3][6][4][1] = L4 / 0.2e1 + L5 / 0.2e1;
  Curvature_Higgs_L4[3][6][5][0] = -L4 / 0.2e1 + L5 / 0.2e1;
  Curvature_Higgs_L4[3][6][6][3] = L2;
  Curvature_Higgs_L4[3][7][0][4] = L4 / 0.2e1 - L5 / 0.2e1;
  Curvature_Higgs_L4[3][7][1][5] = L4 / 0.2e1 + L5 / 0.2e1;
  Curvature_Higgs_L4[3][7][3][7] = L2;
  Curvature_Higgs_L4[3][7][4][0] = L4 / 0.2e1 - L5 / 0.2e1;
  Curvature_Higgs_L4[3][7][5][1] = L4 / 0.2e1 + L5 / 0.2e1;
  Curvature_Higgs_L4[3][7][7][3] = L2;
  Curvature_Higgs_L4[3][8][3][8] = L8;
  Curvature_Higgs_L4[3][8][8][3] = L8;
  Curvature_Higgs_L4[4][0][0][4] = L1;
  Curvature_Higgs_L4[4][0][2][6] = L4 / 0.2e1 + L5 / 0.2e1;
  Curvature_Higgs_L4[4][0][3][7] = L4 / 0.2e1 - L5 / 0.2e1;
  Curvature_Higgs_L4[4][0][4][0] = L1;
  Curvature_Higgs_L4[4][0][6][2] = L4 / 0.2e1 + L5 / 0.2e1;
  Curvature_Higgs_L4[4][0][7][3] = L4 / 0.2e1 - L5 / 0.2e1;
  Curvature_Higgs_L4[4][1][1][4] = L1;
  Curvature_Higgs_L4[4][1][2][7] = -L4 / 0.2e1 + L5 / 0.2e1;
  Curvature_Higgs_L4[4][1][3][6] = L4 / 0.2e1 + L5 / 0.2e1;
  Curvature_Higgs_L4[4][1][4][1] = L1;
  Curvature_Higgs_L4[4][1][6][3] = L4 / 0.2e1 + L5 / 0.2e1;
  Curvature_Higgs_L4[4][1][7][2] = -L4 / 0.2e1 + L5 / 0.2e1;
  Curvature_Higgs_L4[4][2][0][6] = L4 / 0.2e1 + L5 / 0.2e1;
  Curvature_Higgs_L4[4][2][1][7] = -L4 / 0.2e1 + L5 / 0.2e1;
  Curvature_Higgs_L4[4][2][2][4] = L3;
  Curvature_Higgs_L4[4][2][4][2] = L3;
  Curvature_Higgs_L4[4][2][6][0] = L4 / 0.2e1 + L5 / 0.2e1;
  Curvature_Higgs_L4[4][2][7][1] = -L4 / 0.2e1 + L5 / 0.2e1;
  Curvature_Higgs_L4[4][3][0][7] = L4 / 0.2e1 - L5 / 0.2e1;
  Curvature_Higgs_L4[4][3][1][6] = L4 / 0.2e1 + L5 / 0.2e1;
  Curvature_Higgs_L4[4][3][3][4] = L3;
  Curvature_Higgs_L4[4][3][4][3] = L3;
  Curvature_Higgs_L4[4][3][6][1] = L4 / 0.2e1 + L5 / 0.2e1;
  Curvature_Higgs_L4[4][3][7][0] = L4 / 0.2e1 - L5 / 0.2e1;
  Curvature_Higgs_L4[4][4][0][0] = L1;
  Curvature_Higgs_L4[4][4][1][1] = L1;
  Curvature_Higgs_L4[4][4][2][2] = L3;
  Curvature_Higgs_L4[4][4][3][3] = L3;
  Curvature_Higgs_L4[4][4][4][4] = 0.3e1 * L1;
  Curvature_Higgs_L4[4][4][5][5] = L1;
  Curvature_Higgs_L4[4][4][6][6] = L3 + L4 + L5;
  Curvature_Higgs_L4[4][4][7][7] = L3 + L4 - L5;
  Curvature_Higgs_L4[4][4][8][8] = L7;
  Curvature_Higgs_L4[4][5][4][5] = L1;
  Curvature_Higgs_L4[4][5][5][4] = L1;
  Curvature_Higgs_L4[4][5][6][7] = L5;
  Curvature_Higgs_L4[4][5][7][6] = L5;
  Curvature_Higgs_L4[4][6][0][2] = L4 / 0.2e1 + L5 / 0.2e1;
  Curvature_Higgs_L4[4][6][1][3] = L4 / 0.2e1 + L5 / 0.2e1;
  Curvature_Higgs_L4[4][6][2][0] = L4 / 0.2e1 + L5 / 0.2e1;
  Curvature_Higgs_L4[4][6][3][1] = L4 / 0.2e1 + L5 / 0.2e1;
  Curvature_Higgs_L4[4][6][4][6] = L3 + L4 + L5;
  Curvature_Higgs_L4[4][6][5][7] = L5;
  Curvature_Higgs_L4[4][6][6][4] = L3 + L4 + L5;
  Curvature_Higgs_L4[4][6][7][5] = L5;
  Curvature_Higgs_L4[4][7][0][3] = L4 / 0.2e1 - L5 / 0.2e1;
  Curvature_Higgs_L4[4][7][1][2] = -L4 / 0.2e1 + L5 / 0.2e1;
  Curvature_Higgs_L4[4][7][2][1] = -L4 / 0.2e1 + L5 / 0.2e1;
  Curvature_Higgs_L4[4][7][3][0] = L4 / 0.2e1 - L5 / 0.2e1;
  Curvature_Higgs_L4[4][7][4][7] = L3 + L4 - L5;
  Curvature_Higgs_L4[4][7][5][6] = L5;
  Curvature_Higgs_L4[4][7][6][5] = L5;
  Curvature_Higgs_L4[4][7][7][4] = L3 + L4 - L5;
  Curvature_Higgs_L4[4][8][4][8] = L7;
  Curvature_Higgs_L4[4][8][8][4] = L7;
  Curvature_Higgs_L4[5][0][0][5] = L1;
  Curvature_Higgs_L4[5][0][2][7] = L4 / 0.2e1 + L5 / 0.2e1;
  Curvature_Higgs_L4[5][0][3][6] = -L4 / 0.2e1 + L5 / 0.2e1;
  Curvature_Higgs_L4[5][0][5][0] = L1;
  Curvature_Higgs_L4[5][0][6][3] = -L4 / 0.2e1 + L5 / 0.2e1;
  Curvature_Higgs_L4[5][0][7][2] = L4 / 0.2e1 + L5 / 0.2e1;
  Curvature_Higgs_L4[5][1][1][5] = L1;
  Curvature_Higgs_L4[5][1][2][6] = L4 / 0.2e1 - L5 / 0.2e1;
  Curvature_Higgs_L4[5][1][3][7] = L4 / 0.2e1 + L5 / 0.2e1;
  Curvature_Higgs_L4[5][1][5][1] = L1;
  Curvature_Higgs_L4[5][1][6][2] = L4 / 0.2e1 - L5 / 0.2e1;
  Curvature_Higgs_L4[5][1][7][3] = L4 / 0.2e1 + L5 / 0.2e1;
  Curvature_Higgs_L4[5][2][0][7] = L4 / 0.2e1 + L5 / 0.2e1;
  Curvature_Higgs_L4[5][2][1][6] = L4 / 0.2e1 - L5 / 0.2e1;
  Curvature_Higgs_L4[5][2][2][5] = L3;
  Curvature_Higgs_L4[5][2][5][2] = L3;
  Curvature_Higgs_L4[5][2][6][1] = L4 / 0.2e1 - L5 / 0.2e1;
  Curvature_Higgs_L4[5][2][7][0] = L4 / 0.2e1 + L5 / 0.2e1;
  Curvature_Higgs_L4[5][3][0][6] = -L4 / 0.2e1 + L5 / 0.2e1;
  Curvature_Higgs_L4[5][3][1][7] = L4 / 0.2e1 + L5 / 0.2e1;
  Curvature_Higgs_L4[5][3][3][5] = L3;
  Curvature_Higgs_L4[5][3][5][3] = L3;
  Curvature_Higgs_L4[5][3][6][0] = -L4 / 0.2e1 + L5 / 0.2e1;
  Curvature_Higgs_L4[5][3][7][1] = L4 / 0.2e1 + L5 / 0.2e1;
  Curvature_Higgs_L4[5][4][4][5] = L1;
  Curvature_Higgs_L4[5][4][5][4] = L1;
  Curvature_Higgs_L4[5][4][6][7] = L5;
  Curvature_Higgs_L4[5][4][7][6] = L5;
  Curvature_Higgs_L4[5][5][0][0] = L1;
  Curvature_Higgs_L4[5][5][1][1] = L1;
  Curvature_Higgs_L4[5][5][2][2] = L3;
  Curvature_Higgs_L4[5][5][3][3] = L3;
  Curvature_Higgs_L4[5][5][4][4] = L1;
  Curvature_Higgs_L4[5][5][5][5] = 0.3e1 * L1;
  Curvature_Higgs_L4[5][5][6][6] = L3 + L4 - L5;
  Curvature_Higgs_L4[5][5][7][7] = L3 + L4 + L5;
  Curvature_Higgs_L4[5][5][8][8] = L7;
  Curvature_Higgs_L4[5][6][0][3] = -L4 / 0.2e1 + L5 / 0.2e1;
  Curvature_Higgs_L4[5][6][1][2] = L4 / 0.2e1 - L5 / 0.2e1;
  Curvature_Higgs_L4[5][6][2][1] = L4 / 0.2e1 - L5 / 0.2e1;
  Curvature_Higgs_L4[5][6][3][0] = -L4 / 0.2e1 + L5 / 0.2e1;
  Curvature_Higgs_L4[5][6][4][7] = L5;
  Curvature_Higgs_L4[5][6][5][6] = L3 + L4 - L5;
  Curvature_Higgs_L4[5][6][6][5] = L3 + L4 - L5;
  Curvature_Higgs_L4[5][6][7][4] = L5;
  Curvature_Higgs_L4[5][7][0][2] = L4 / 0.2e1 + L5 / 0.2e1;
  Curvature_Higgs_L4[5][7][1][3] = L4 / 0.2e1 + L5 / 0.2e1;
  Curvature_Higgs_L4[5][7][2][0] = L4 / 0.2e1 + L5 / 0.2e1;
  Curvature_Higgs_L4[5][7][3][1] = L4 / 0.2e1 + L5 / 0.2e1;
  Curvature_Higgs_L4[5][7][4][6] = L5;
  Curvature_Higgs_L4[5][7][5][7] = L3 + L4 + L5;
  Curvature_Higgs_L4[5][7][6][4] = L5;
  Curvature_Higgs_L4[5][7][7][5] = L3 + L4 + L5;
  Curvature_Higgs_L4[5][8][5][8] = L7;
  Curvature_Higgs_L4[5][8][8][5] = L7;
  Curvature_Higgs_L4[6][0][0][6] = L3;
  Curvature_Higgs_L4[6][0][2][4] = L4 / 0.2e1 + L5 / 0.2e1;
  Curvature_Higgs_L4[6][0][3][5] = -L4 / 0.2e1 + L5 / 0.2e1;
  Curvature_Higgs_L4[6][0][4][2] = L4 / 0.2e1 + L5 / 0.2e1;
  Curvature_Higgs_L4[6][0][5][3] = -L4 / 0.2e1 + L5 / 0.2e1;
  Curvature_Higgs_L4[6][0][6][0] = L3;
  Curvature_Higgs_L4[6][1][1][6] = L3;
  Curvature_Higgs_L4[6][1][2][5] = L4 / 0.2e1 - L5 / 0.2e1;
  Curvature_Higgs_L4[6][1][3][4] = L4 / 0.2e1 + L5 / 0.2e1;
  Curvature_Higgs_L4[6][1][4][3] = L4 / 0.2e1 + L5 / 0.2e1;
  Curvature_Higgs_L4[6][1][5][2] = L4 / 0.2e1 - L5 / 0.2e1;
  Curvature_Higgs_L4[6][1][6][1] = L3;
  Curvature_Higgs_L4[6][2][0][4] = L4 / 0.2e1 + L5 / 0.2e1;
  Curvature_Higgs_L4[6][2][1][5] = L4 / 0.2e1 - L5 / 0.2e1;
  Curvature_Higgs_L4[6][2][2][6] = L2;
  Curvature_Higgs_L4[6][2][4][0] = L4 / 0.2e1 + L5 / 0.2e1;
  Curvature_Higgs_L4[6][2][5][1] = L4 / 0.2e1 - L5 / 0.2e1;
  Curvature_Higgs_L4[6][2][6][2] = L2;
  Curvature_Higgs_L4[6][3][0][5] = -L4 / 0.2e1 + L5 / 0.2e1;
  Curvature_Higgs_L4[6][3][1][4] = L4 / 0.2e1 + L5 / 0.2e1;
  Curvature_Higgs_L4[6][3][3][6] = L2;
  Curvature_Higgs_L4[6][3][4][1] = L4 / 0.2e1 + L5 / 0.2e1;
  Curvature_Higgs_L4[6][3][5][0] = -L4 / 0.2e1 + L5 / 0.2e1;
  Curvature_Higgs_L4[6][3][6][3] = L2;
  Curvature_Higgs_L4[6][4][0][2] = L4 / 0.2e1 + L5 / 0.2e1;
  Curvature_Higgs_L4[6][4][1][3] = L4 / 0.2e1 + L5 / 0.2e1;
  Curvature_Higgs_L4[6][4][2][0] = L4 / 0.2e1 + L5 / 0.2e1;
  Curvature_Higgs_L4[6][4][3][1] = L4 / 0.2e1 + L5 / 0.2e1;
  Curvature_Higgs_L4[6][4][4][6] = L3 + L4 + L5;
  Curvature_Higgs_L4[6][4][5][7] = L5;
  Curvature_Higgs_L4[6][4][6][4] = L3 + L4 + L5;
  Curvature_Higgs_L4[6][4][7][5] = L5;
  Curvature_Higgs_L4[6][5][0][3] = -L4 / 0.2e1 + L5 / 0.2e1;
  Curvature_Higgs_L4[6][5][1][2] = L4 / 0.2e1 - L5 / 0.2e1;
  Curvature_Higgs_L4[6][5][2][1] = L4 / 0.2e1 - L5 / 0.2e1;
  Curvature_Higgs_L4[6][5][3][0] = -L4 / 0.2e1 + L5 / 0.2e1;
  Curvature_Higgs_L4[6][5][4][7] = L5;
  Curvature_Higgs_L4[6][5][5][6] = L3 + L4 - L5;
  Curvature_Higgs_L4[6][5][6][5] = L3 + L4 - L5;
  Curvature_Higgs_L4[6][5][7][4] = L5;
  Curvature_Higgs_L4[6][6][0][0] = L3;
  Curvature_Higgs_L4[6][6][1][1] = L3;
  Curvature_Higgs_L4[6][6][2][2] = L2;
  Curvature_Higgs_L4[6][6][3][3] = L2;
  Curvature_Higgs_L4[6][6][4][4] = L3 + L4 + L5;
  Curvature_Higgs_L4[6][6][5][5] = L3 + L4 - L5;
  Curvature_Higgs_L4[6][6][6][6] = 0.3e1 * L2;
  Curvature_Higgs_L4[6][6][7][7] = L2;
  Curvature_Higgs_L4[6][6][8][8] = L8;
  Curvature_Higgs_L4[6][7][4][5] = L5;
  Curvature_Higgs_L4[6][7][5][4] = L5;
  Curvature_Higgs_L4[6][7][6][7] = L2;
  Curvature_Higgs_L4[6][7][7][6] = L2;
  Curvature_Higgs_L4[6][8][6][8] = L8;
  Curvature_Higgs_L4[6][8][8][6] = L8;
  Curvature_Higgs_L4[7][0][0][7] = L3;
  Curvature_Higgs_L4[7][0][2][5] = L4 / 0.2e1 + L5 / 0.2e1;
  Curvature_Higgs_L4[7][0][3][4] = L4 / 0.2e1 - L5 / 0.2e1;
  Curvature_Higgs_L4[7][0][4][3] = L4 / 0.2e1 - L5 / 0.2e1;
  Curvature_Higgs_L4[7][0][5][2] = L4 / 0.2e1 + L5 / 0.2e1;
  Curvature_Higgs_L4[7][0][7][0] = L3;
  Curvature_Higgs_L4[7][1][1][7] = L3;
  Curvature_Higgs_L4[7][1][2][4] = -L4 / 0.2e1 + L5 / 0.2e1;
  Curvature_Higgs_L4[7][1][3][5] = L4 / 0.2e1 + L5 / 0.2e1;
  Curvature_Higgs_L4[7][1][4][2] = -L4 / 0.2e1 + L5 / 0.2e1;
  Curvature_Higgs_L4[7][1][5][3] = L4 / 0.2e1 + L5 / 0.2e1;
  Curvature_Higgs_L4[7][1][7][1] = L3;
  Curvature_Higgs_L4[7][2][0][5] = L4 / 0.2e1 + L5 / 0.2e1;
  Curvature_Higgs_L4[7][2][1][4] = -L4 / 0.2e1 + L5 / 0.2e1;
  Curvature_Higgs_L4[7][2][2][7] = L2;
  Curvature_Higgs_L4[7][2][4][1] = -L4 / 0.2e1 + L5 / 0.2e1;
  Curvature_Higgs_L4[7][2][5][0] = L4 / 0.2e1 + L5 / 0.2e1;
  Curvature_Higgs_L4[7][2][7][2] = L2;
  Curvature_Higgs_L4[7][3][0][4] = L4 / 0.2e1 - L5 / 0.2e1;
  Curvature_Higgs_L4[7][3][1][5] = L4 / 0.2e1 + L5 / 0.2e1;
  Curvature_Higgs_L4[7][3][3][7] = L2;
  Curvature_Higgs_L4[7][3][4][0] = L4 / 0.2e1 - L5 / 0.2e1;
  Curvature_Higgs_L4[7][3][5][1] = L4 / 0.2e1 + L5 / 0.2e1;
  Curvature_Higgs_L4[7][3][7][3] = L2;
  Curvature_Higgs_L4[7][4][0][3] = L4 / 0.2e1 - L5 / 0.2e1;
  Curvature_Higgs_L4[7][4][1][2] = -L4 / 0.2e1 + L5 / 0.2e1;
  Curvature_Higgs_L4[7][4][2][1] = -L4 / 0.2e1 + L5 / 0.2e1;
  Curvature_Higgs_L4[7][4][3][0] = L4 / 0.2e1 - L5 / 0.2e1;
  Curvature_Higgs_L4[7][4][4][7] = L3 + L4 - L5;
  Curvature_Higgs_L4[7][4][5][6] = L5;
  Curvature_Higgs_L4[7][4][6][5] = L5;
  Curvature_Higgs_L4[7][4][7][4] = L3 + L4 - L5;
  Curvature_Higgs_L4[7][5][0][2] = L4 / 0.2e1 + L5 / 0.2e1;
  Curvature_Higgs_L4[7][5][1][3] = L4 / 0.2e1 + L5 / 0.2e1;
  Curvature_Higgs_L4[7][5][2][0] = L4 / 0.2e1 + L5 / 0.2e1;
  Curvature_Higgs_L4[7][5][3][1] = L4 / 0.2e1 + L5 / 0.2e1;
  Curvature_Higgs_L4[7][5][4][6] = L5;
  Curvature_Higgs_L4[7][5][5][7] = L3 + L4 + L5;
  Curvature_Higgs_L4[7][5][6][4] = L5;
  Curvature_Higgs_L4[7][5][7][5] = L3 + L4 + L5;
  Curvature_Higgs_L4[7][6][4][5] = L5;
  Curvature_Higgs_L4[7][6][5][4] = L5;
  Curvature_Higgs_L4[7][6][6][7] = L2;
  Curvature_Higgs_L4[7][6][7][6] = L2;
  Curvature_Higgs_L4[7][7][0][0] = L3;
  Curvature_Higgs_L4[7][7][1][1] = L3;
  Curvature_Higgs_L4[7][7][2][2] = L2;
  Curvature_Higgs_L4[7][7][3][3] = L2;
  Curvature_Higgs_L4[7][7][4][4] = L3 + L4 - L5;
  Curvature_Higgs_L4[7][7][5][5] = L3 + L4 + L5;
  Curvature_Higgs_L4[7][7][6][6] = L2;
  Curvature_Higgs_L4[7][7][7][7] = 0.3e1 * L2;
  Curvature_Higgs_L4[7][7][8][8] = L8;
  Curvature_Higgs_L4[7][8][7][8] = L8;
  Curvature_Higgs_L4[7][8][8][7] = L8;
  Curvature_Higgs_L4[8][0][0][8] = L7;
  Curvature_Higgs_L4[8][0][8][0] = L7;
  Curvature_Higgs_L4[8][1][1][8] = L7;
  Curvature_Higgs_L4[8][1][8][1] = L7;
  Curvature_Higgs_L4[8][2][2][8] = L8;
  Curvature_Higgs_L4[8][2][8][2] = L8;
  Curvature_Higgs_L4[8][3][3][8] = L8;
  Curvature_Higgs_L4[8][3][8][3] = L8;
  Curvature_Higgs_L4[8][4][4][8] = L7;
  Curvature_Higgs_L4[8][4][8][4] = L7;
  Curvature_Higgs_L4[8][5][5][8] = L7;
  Curvature_Higgs_L4[8][5][8][5] = L7;
  Curvature_Higgs_L4[8][6][6][8] = L8;
  Curvature_Higgs_L4[8][6][8][6] = L8;
  Curvature_Higgs_L4[8][7][7][8] = L8;
  Curvature_Higgs_L4[8][7][8][7] = L8;
  Curvature_Higgs_L4[8][8][0][0] = L7;
  Curvature_Higgs_L4[8][8][1][1] = L7;
  Curvature_Higgs_L4[8][8][2][2] = L8;
  Curvature_Higgs_L4[8][8][3][3] = L8;
  Curvature_Higgs_L4[8][8][4][4] = L7;
  Curvature_Higgs_L4[8][8][5][5] = L7;
  Curvature_Higgs_L4[8][8][6][6] = L8;
  Curvature_Higgs_L4[8][8][7][7] = L8;
  Curvature_Higgs_L4[8][8][8][8] = 0.6e1 * L6;

  Curvature_Gauge_G2H2[0][0][0][0] = SMConstants.C_g * SMConstants.C_g / 0.2e1;
  Curvature_Gauge_G2H2[0][0][1][1] = SMConstants.C_g * SMConstants.C_g / 0.2e1;
  Curvature_Gauge_G2H2[0][0][2][2] = SMConstants.C_g * SMConstants.C_g / 0.2e1;
  Curvature_Gauge_G2H2[0][0][3][3] = SMConstants.C_g * SMConstants.C_g / 0.2e1;
  Curvature_Gauge_G2H2[0][0][4][4] = SMConstants.C_g * SMConstants.C_g / 0.2e1;
  Curvature_Gauge_G2H2[0][0][5][5] = SMConstants.C_g * SMConstants.C_g / 0.2e1;
  Curvature_Gauge_G2H2[0][0][6][6] = SMConstants.C_g * SMConstants.C_g / 0.2e1;
  Curvature_Gauge_G2H2[0][0][7][7] = SMConstants.C_g * SMConstants.C_g / 0.2e1;
  Curvature_Gauge_G2H2[0][3][0][4] = SMConstants.C_gs * SMConstants.C_g / 0.2e1;
  Curvature_Gauge_G2H2[0][3][1][5] = SMConstants.C_gs * SMConstants.C_g / 0.2e1;
  Curvature_Gauge_G2H2[0][3][2][6] = SMConstants.C_gs * SMConstants.C_g / 0.2e1;
  Curvature_Gauge_G2H2[0][3][3][7] = SMConstants.C_gs * SMConstants.C_g / 0.2e1;
  Curvature_Gauge_G2H2[0][3][4][0] = SMConstants.C_gs * SMConstants.C_g / 0.2e1;
  Curvature_Gauge_G2H2[0][3][5][1] = SMConstants.C_gs * SMConstants.C_g / 0.2e1;
  Curvature_Gauge_G2H2[0][3][6][2] = SMConstants.C_gs * SMConstants.C_g / 0.2e1;
  Curvature_Gauge_G2H2[0][3][7][3] = SMConstants.C_gs * SMConstants.C_g / 0.2e1;
  Curvature_Gauge_G2H2[1][1][0][0] = SMConstants.C_g * SMConstants.C_g / 0.2e1;
  Curvature_Gauge_G2H2[1][1][1][1] = SMConstants.C_g * SMConstants.C_g / 0.2e1;
  Curvature_Gauge_G2H2[1][1][2][2] = SMConstants.C_g * SMConstants.C_g / 0.2e1;
  Curvature_Gauge_G2H2[1][1][3][3] = SMConstants.C_g * SMConstants.C_g / 0.2e1;
  Curvature_Gauge_G2H2[1][1][4][4] = SMConstants.C_g * SMConstants.C_g / 0.2e1;
  Curvature_Gauge_G2H2[1][1][5][5] = SMConstants.C_g * SMConstants.C_g / 0.2e1;
  Curvature_Gauge_G2H2[1][1][6][6] = SMConstants.C_g * SMConstants.C_g / 0.2e1;
  Curvature_Gauge_G2H2[1][1][7][7] = SMConstants.C_g * SMConstants.C_g / 0.2e1;
  Curvature_Gauge_G2H2[1][3][0][5] = SMConstants.C_gs * SMConstants.C_g / 0.2e1;
  Curvature_Gauge_G2H2[1][3][1][4] =
      -SMConstants.C_gs * SMConstants.C_g / 0.2e1;
  Curvature_Gauge_G2H2[1][3][2][7] = SMConstants.C_gs * SMConstants.C_g / 0.2e1;
  Curvature_Gauge_G2H2[1][3][3][6] =
      -SMConstants.C_gs * SMConstants.C_g / 0.2e1;
  Curvature_Gauge_G2H2[1][3][4][1] =
      -SMConstants.C_gs * SMConstants.C_g / 0.2e1;
  Curvature_Gauge_G2H2[1][3][5][0] = SMConstants.C_gs * SMConstants.C_g / 0.2e1;
  Curvature_Gauge_G2H2[1][3][6][3] =
      -SMConstants.C_gs * SMConstants.C_g / 0.2e1;
  Curvature_Gauge_G2H2[1][3][7][2] = SMConstants.C_gs * SMConstants.C_g / 0.2e1;
  Curvature_Gauge_G2H2[2][2][0][0] = SMConstants.C_g * SMConstants.C_g / 0.2e1;
  Curvature_Gauge_G2H2[2][2][1][1] = SMConstants.C_g * SMConstants.C_g / 0.2e1;
  Curvature_Gauge_G2H2[2][2][2][2] = SMConstants.C_g * SMConstants.C_g / 0.2e1;
  Curvature_Gauge_G2H2[2][2][3][3] = SMConstants.C_g * SMConstants.C_g / 0.2e1;
  Curvature_Gauge_G2H2[2][2][4][4] = SMConstants.C_g * SMConstants.C_g / 0.2e1;
  Curvature_Gauge_G2H2[2][2][5][5] = SMConstants.C_g * SMConstants.C_g / 0.2e1;
  Curvature_Gauge_G2H2[2][2][6][6] = SMConstants.C_g * SMConstants.C_g / 0.2e1;
  Curvature_Gauge_G2H2[2][2][7][7] = SMConstants.C_g * SMConstants.C_g / 0.2e1;
  Curvature_Gauge_G2H2[2][3][0][0] = SMConstants.C_gs * SMConstants.C_g / 0.2e1;
  Curvature_Gauge_G2H2[2][3][1][1] = SMConstants.C_gs * SMConstants.C_g / 0.2e1;
  Curvature_Gauge_G2H2[2][3][2][2] = SMConstants.C_gs * SMConstants.C_g / 0.2e1;
  Curvature_Gauge_G2H2[2][3][3][3] = SMConstants.C_gs * SMConstants.C_g / 0.2e1;
  Curvature_Gauge_G2H2[2][3][4][4] =
      -SMConstants.C_gs * SMConstants.C_g / 0.2e1;
  Curvature_Gauge_G2H2[2][3][5][5] =
      -SMConstants.C_gs * SMConstants.C_g / 0.2e1;
  Curvature_Gauge_G2H2[2][3][6][6] =
      -SMConstants.C_gs * SMConstants.C_g / 0.2e1;
  Curvature_Gauge_G2H2[2][3][7][7] =
      -SMConstants.C_gs * SMConstants.C_g / 0.2e1;
  Curvature_Gauge_G2H2[3][0][0][4] = SMConstants.C_gs * SMConstants.C_g / 0.2e1;
  Curvature_Gauge_G2H2[3][0][1][5] = SMConstants.C_gs * SMConstants.C_g / 0.2e1;
  Curvature_Gauge_G2H2[3][0][2][6] = SMConstants.C_gs * SMConstants.C_g / 0.2e1;
  Curvature_Gauge_G2H2[3][0][3][7] = SMConstants.C_gs * SMConstants.C_g / 0.2e1;
  Curvature_Gauge_G2H2[3][0][4][0] = SMConstants.C_gs * SMConstants.C_g / 0.2e1;
  Curvature_Gauge_G2H2[3][0][5][1] = SMConstants.C_gs * SMConstants.C_g / 0.2e1;
  Curvature_Gauge_G2H2[3][0][6][2] = SMConstants.C_gs * SMConstants.C_g / 0.2e1;
  Curvature_Gauge_G2H2[3][0][7][3] = SMConstants.C_gs * SMConstants.C_g / 0.2e1;
  Curvature_Gauge_G2H2[3][1][0][5] = SMConstants.C_gs * SMConstants.C_g / 0.2e1;
  Curvature_Gauge_G2H2[3][1][1][4] =
      -SMConstants.C_gs * SMConstants.C_g / 0.2e1;
  Curvature_Gauge_G2H2[3][1][2][7] = SMConstants.C_gs * SMConstants.C_g / 0.2e1;
  Curvature_Gauge_G2H2[3][1][3][6] =
      -SMConstants.C_gs * SMConstants.C_g / 0.2e1;
  Curvature_Gauge_G2H2[3][1][4][1] =
      -SMConstants.C_gs * SMConstants.C_g / 0.2e1;
  Curvature_Gauge_G2H2[3][1][5][0] = SMConstants.C_gs * SMConstants.C_g / 0.2e1;
  Curvature_Gauge_G2H2[3][1][6][3] =
      -SMConstants.C_gs * SMConstants.C_g / 0.2e1;
  Curvature_Gauge_G2H2[3][1][7][2] = SMConstants.C_gs * SMConstants.C_g / 0.2e1;
  Curvature_Gauge_G2H2[3][2][0][0] = SMConstants.C_gs * SMConstants.C_g / 0.2e1;
  Curvature_Gauge_G2H2[3][2][1][1] = SMConstants.C_gs * SMConstants.C_g / 0.2e1;
  Curvature_Gauge_G2H2[3][2][2][2] = SMConstants.C_gs * SMConstants.C_g / 0.2e1;
  Curvature_Gauge_G2H2[3][2][3][3] = SMConstants.C_gs * SMConstants.C_g / 0.2e1;
  Curvature_Gauge_G2H2[3][2][4][4] =
      -SMConstants.C_gs * SMConstants.C_g / 0.2e1;
  Curvature_Gauge_G2H2[3][2][5][5] =
      -SMConstants.C_gs * SMConstants.C_g / 0.2e1;
  Curvature_Gauge_G2H2[3][2][6][6] =
      -SMConstants.C_gs * SMConstants.C_g / 0.2e1;
  Curvature_Gauge_G2H2[3][2][7][7] =
      -SMConstants.C_gs * SMConstants.C_g / 0.2e1;
  Curvature_Gauge_G2H2[3][3][0][0] =
      SMConstants.C_gs * SMConstants.C_gs / 0.2e1;
  Curvature_Gauge_G2H2[3][3][1][1] =
      SMConstants.C_gs * SMConstants.C_gs / 0.2e1;
  Curvature_Gauge_G2H2[3][3][2][2] =
      SMConstants.C_gs * SMConstants.C_gs / 0.2e1;
  Curvature_Gauge_G2H2[3][3][3][3] =
      SMConstants.C_gs * SMConstants.C_gs / 0.2e1;
  Curvature_Gauge_G2H2[3][3][4][4] =
      SMConstants.C_gs * SMConstants.C_gs / 0.2e1;
  Curvature_Gauge_G2H2[3][3][5][5] =
      SMConstants.C_gs * SMConstants.C_gs / 0.2e1;
  Curvature_Gauge_G2H2[3][3][6][6] =
      SMConstants.C_gs * SMConstants.C_gs / 0.2e1;
  Curvature_Gauge_G2H2[3][3][7][7] =
      SMConstants.C_gs * SMConstants.C_gs / 0.2e1;

  std::complex<double> V11, V12, V13, V21, V22, V23, V31, V32, V33;
  V11 = SMConstants.C_Vud;
  V12 = SMConstants.C_Vus;
  V13 = SMConstants.C_Vub;
  V21 = SMConstants.C_Vcd;
  V22 = SMConstants.C_Vcs;
  V23 = SMConstants.C_Vcb;
  V31 = SMConstants.C_Vtd;
  V32 = SMConstants.C_Vts;
  V33 = SMConstants.C_Vtb;

  Curvature_Quark_F2H1[0][1][4]  = 0.1e1 / v1 * SMConstants.C_MassUp;
  Curvature_Quark_F2H1[0][1][5]  = -II / v1 * SMConstants.C_MassUp;
  Curvature_Quark_F2H1[0][3][0]  = 0.1e1 / v1 * SMConstants.C_MassDown * V11;
  Curvature_Quark_F2H1[0][3][1]  = II / v1 * SMConstants.C_MassDown * V11;
  Curvature_Quark_F2H1[0][7][0]  = V12 / v1 * SMConstants.C_MassStrange;
  Curvature_Quark_F2H1[0][7][1]  = II * V12 / v1 * SMConstants.C_MassStrange;
  Curvature_Quark_F2H1[0][11][0] = V13 / v1 * SMConstants.C_MassBottom;
  Curvature_Quark_F2H1[0][11][1] = II * V13 / v1 * SMConstants.C_MassBottom;
  Curvature_Quark_F2H1[1][0][4]  = 0.1e1 / v1 * SMConstants.C_MassUp;
  Curvature_Quark_F2H1[1][0][5]  = -II / v1 * SMConstants.C_MassUp;
  Curvature_Quark_F2H1[1][2][0] =
      -0.1e1 / v1 * SMConstants.C_MassUp * std::conj(V11);
  Curvature_Quark_F2H1[1][2][1] =
      II / v1 * SMConstants.C_MassUp * std::conj(V11);
  Curvature_Quark_F2H1[1][6][0] =
      -0.1e1 / v1 * SMConstants.C_MassUp * std::conj(V12);
  Curvature_Quark_F2H1[1][6][1] =
      II / v1 * SMConstants.C_MassUp * std::conj(V12);
  Curvature_Quark_F2H1[1][10][0] =
      -0.1e1 / v1 * SMConstants.C_MassUp * std::conj(V13);
  Curvature_Quark_F2H1[1][10][1] =
      II / v1 * SMConstants.C_MassUp * std::conj(V13);
  Curvature_Quark_F2H1[2][1][0] =
      -0.1e1 / v1 * SMConstants.C_MassUp * std::conj(V11);
  Curvature_Quark_F2H1[2][1][1] =
      II / v1 * SMConstants.C_MassUp * std::conj(V11);
  Curvature_Quark_F2H1[2][3][4] = 0.1e1 / v1 * SMConstants.C_MassDown;
  Curvature_Quark_F2H1[2][3][5] = II / v1 * SMConstants.C_MassDown;
  Curvature_Quark_F2H1[2][5][0] =
      -0.1e1 / v1 * SMConstants.C_MassCharm * std::conj(V21);
  Curvature_Quark_F2H1[2][5][1] =
      II / v1 * SMConstants.C_MassCharm * std::conj(V21);
  Curvature_Quark_F2H1[2][9][0] =
      -0.1e1 / v1 * SMConstants.C_MassTop * std::conj(V31);
  Curvature_Quark_F2H1[2][9][1] =
      II / v1 * SMConstants.C_MassTop * std::conj(V31);
  Curvature_Quark_F2H1[3][0][0]  = 0.1e1 / v1 * SMConstants.C_MassDown * V11;
  Curvature_Quark_F2H1[3][0][1]  = II / v1 * SMConstants.C_MassDown * V11;
  Curvature_Quark_F2H1[3][2][4]  = 0.1e1 / v1 * SMConstants.C_MassDown;
  Curvature_Quark_F2H1[3][2][5]  = II / v1 * SMConstants.C_MassDown;
  Curvature_Quark_F2H1[3][4][0]  = V21 / v1 * SMConstants.C_MassDown;
  Curvature_Quark_F2H1[3][4][1]  = II * V21 / v1 * SMConstants.C_MassDown;
  Curvature_Quark_F2H1[3][8][0]  = 0.1e1 / v1 * SMConstants.C_MassDown * V31;
  Curvature_Quark_F2H1[3][8][1]  = II / v1 * SMConstants.C_MassDown * V31;
  Curvature_Quark_F2H1[4][3][0]  = V21 / v1 * SMConstants.C_MassDown;
  Curvature_Quark_F2H1[4][3][1]  = II * V21 / v1 * SMConstants.C_MassDown;
  Curvature_Quark_F2H1[4][5][4]  = 0.1e1 / v1 * SMConstants.C_MassCharm;
  Curvature_Quark_F2H1[4][5][5]  = -II / v1 * SMConstants.C_MassCharm;
  Curvature_Quark_F2H1[4][7][0]  = V22 / v1 * SMConstants.C_MassStrange;
  Curvature_Quark_F2H1[4][7][1]  = II * V22 / v1 * SMConstants.C_MassStrange;
  Curvature_Quark_F2H1[4][11][0] = V23 / v1 * SMConstants.C_MassBottom;
  Curvature_Quark_F2H1[4][11][1] = II * V23 / v1 * SMConstants.C_MassBottom;
  Curvature_Quark_F2H1[5][2][0] =
      -0.1e1 / v1 * SMConstants.C_MassCharm * std::conj(V21);
  Curvature_Quark_F2H1[5][2][1] =
      II / v1 * SMConstants.C_MassCharm * std::conj(V21);
  Curvature_Quark_F2H1[5][4][4] = 0.1e1 / v1 * SMConstants.C_MassCharm;
  Curvature_Quark_F2H1[5][4][5] = -II / v1 * SMConstants.C_MassCharm;
  Curvature_Quark_F2H1[5][6][0] =
      -0.1e1 / v1 * SMConstants.C_MassCharm * std::conj(V22);
  Curvature_Quark_F2H1[5][6][1] =
      II / v1 * SMConstants.C_MassCharm * std::conj(V22);
  Curvature_Quark_F2H1[5][10][0] =
      -0.1e1 / v1 * SMConstants.C_MassCharm * std::conj(V23);
  Curvature_Quark_F2H1[5][10][1] =
      II / v1 * SMConstants.C_MassCharm * std::conj(V23);
  Curvature_Quark_F2H1[6][1][0] =
      -0.1e1 / v1 * SMConstants.C_MassUp * std::conj(V12);
  Curvature_Quark_F2H1[6][1][1] =
      II / v1 * SMConstants.C_MassUp * std::conj(V12);
  Curvature_Quark_F2H1[6][5][0] =
      -0.1e1 / v1 * SMConstants.C_MassCharm * std::conj(V22);
  Curvature_Quark_F2H1[6][5][1] =
      II / v1 * SMConstants.C_MassCharm * std::conj(V22);
  Curvature_Quark_F2H1[6][7][4] = 0.1e1 / v1 * SMConstants.C_MassStrange;
  Curvature_Quark_F2H1[6][7][5] = II / v1 * SMConstants.C_MassStrange;
  Curvature_Quark_F2H1[6][9][0] =
      -0.1e1 / v1 * SMConstants.C_MassTop * std::conj(V32);
  Curvature_Quark_F2H1[6][9][1] =
      II / v1 * SMConstants.C_MassTop * std::conj(V32);
  Curvature_Quark_F2H1[7][0][0]  = V12 / v1 * SMConstants.C_MassStrange;
  Curvature_Quark_F2H1[7][0][1]  = II * V12 / v1 * SMConstants.C_MassStrange;
  Curvature_Quark_F2H1[7][4][0]  = V22 / v1 * SMConstants.C_MassStrange;
  Curvature_Quark_F2H1[7][4][1]  = II * V22 / v1 * SMConstants.C_MassStrange;
  Curvature_Quark_F2H1[7][6][4]  = 0.1e1 / v1 * SMConstants.C_MassStrange;
  Curvature_Quark_F2H1[7][6][5]  = II / v1 * SMConstants.C_MassStrange;
  Curvature_Quark_F2H1[7][8][0]  = V32 / v1 * SMConstants.C_MassStrange;
  Curvature_Quark_F2H1[7][8][1]  = II * V32 / v1 * SMConstants.C_MassStrange;
  Curvature_Quark_F2H1[8][3][0]  = 0.1e1 / v1 * SMConstants.C_MassDown * V31;
  Curvature_Quark_F2H1[8][3][1]  = II / v1 * SMConstants.C_MassDown * V31;
  Curvature_Quark_F2H1[8][7][0]  = V32 / v1 * SMConstants.C_MassStrange;
  Curvature_Quark_F2H1[8][7][1]  = II * V32 / v1 * SMConstants.C_MassStrange;
  Curvature_Quark_F2H1[8][9][4]  = 0.1e1 / v1 * SMConstants.C_MassTop;
  Curvature_Quark_F2H1[8][9][5]  = -II / v1 * SMConstants.C_MassTop;
  Curvature_Quark_F2H1[8][11][0] = V33 / v1 * SMConstants.C_MassBottom;
  Curvature_Quark_F2H1[8][11][1] = II * V33 / v1 * SMConstants.C_MassBottom;
  Curvature_Quark_F2H1[9][2][0] =
      -0.1e1 / v1 * SMConstants.C_MassTop * std::conj(V31);
  Curvature_Quark_F2H1[9][2][1] =
      II / v1 * SMConstants.C_MassTop * std::conj(V31);
  Curvature_Quark_F2H1[9][6][0] =
      -0.1e1 / v1 * SMConstants.C_MassTop * std::conj(V32);
  Curvature_Quark_F2H1[9][6][1] =
      II / v1 * SMConstants.C_MassTop * std::conj(V32);
  Curvature_Quark_F2H1[9][8][4] = 0.1e1 / v1 * SMConstants.C_MassTop;
  Curvature_Quark_F2H1[9][8][5] = -II / v1 * SMConstants.C_MassTop;
  Curvature_Quark_F2H1[9][10][0] =
      -0.1e1 / v1 * SMConstants.C_MassTop * std::conj(V33);
  Curvature_Quark_F2H1[9][10][1] =
      II / v1 * SMConstants.C_MassTop * std::conj(V33);
  Curvature_Quark_F2H1[10][1][0] =
      -0.1e1 / v1 * SMConstants.C_MassUp * std::conj(V13);
  Curvature_Quark_F2H1[10][1][1] =
      II / v1 * SMConstants.C_MassUp * std::conj(V13);
  Curvature_Quark_F2H1[10][5][0] =
      -0.1e1 / v1 * SMConstants.C_MassCharm * std::conj(V23);
  Curvature_Quark_F2H1[10][5][1] =
      II / v1 * SMConstants.C_MassCharm * std::conj(V23);
  Curvature_Quark_F2H1[10][9][0] =
      -0.1e1 / v1 * SMConstants.C_MassTop * std::conj(V33);
  Curvature_Quark_F2H1[10][9][1] =
      II / v1 * SMConstants.C_MassTop * std::conj(V33);
  Curvature_Quark_F2H1[10][11][4] = 0.1e1 / v1 * SMConstants.C_MassBottom;
  Curvature_Quark_F2H1[10][11][5] = II / v1 * SMConstants.C_MassBottom;
  Curvature_Quark_F2H1[11][0][0]  = V13 / v1 * SMConstants.C_MassBottom;
  Curvature_Quark_F2H1[11][0][1]  = II * V13 / v1 * SMConstants.C_MassBottom;
  Curvature_Quark_F2H1[11][4][0]  = V23 / v1 * SMConstants.C_MassBottom;
  Curvature_Quark_F2H1[11][4][1]  = II * V23 / v1 * SMConstants.C_MassBottom;
  Curvature_Quark_F2H1[11][8][0]  = V33 / v1 * SMConstants.C_MassBottom;
  Curvature_Quark_F2H1[11][8][1]  = II * V33 / v1 * SMConstants.C_MassBottom;
  Curvature_Quark_F2H1[11][10][4] = 0.1e1 / v1 * SMConstants.C_MassBottom;
  Curvature_Quark_F2H1[11][10][5] = II / v1 * SMConstants.C_MassBottom;

  Curvature_Lepton_F2H1[0][1][4] = 0.1e1 / v1 * SMConstants.C_MassElectron;
  Curvature_Lepton_F2H1[0][1][5] = II / v1 * SMConstants.C_MassElectron;
  Curvature_Lepton_F2H1[1][0][4] = 0.1e1 / v1 * SMConstants.C_MassElectron;
  Curvature_Lepton_F2H1[1][0][5] = II / v1 * SMConstants.C_MassElectron;
  Curvature_Lepton_F2H1[1][6][0] = 0.1e1 / v1 * SMConstants.C_MassElectron;
  Curvature_Lepton_F2H1[1][6][1] = II / v1 * SMConstants.C_MassElectron;
  Curvature_Lepton_F2H1[2][3][4] = 0.1e1 / v1 * SMConstants.C_MassMu;
  Curvature_Lepton_F2H1[2][3][5] = II / v1 * SMConstants.C_MassMu;
  Curvature_Lepton_F2H1[3][2][4] = 0.1e1 / v1 * SMConstants.C_MassMu;
  Curvature_Lepton_F2H1[3][2][5] = II / v1 * SMConstants.C_MassMu;
  Curvature_Lepton_F2H1[3][7][0] = 0.1e1 / v1 * SMConstants.C_MassMu;
  Curvature_Lepton_F2H1[3][7][1] = II / v1 * SMConstants.C_MassMu;
  Curvature_Lepton_F2H1[4][5][4] = 0.1e1 / v1 * SMConstants.C_MassTau;
  Curvature_Lepton_F2H1[4][5][5] = II / v1 * SMConstants.C_MassTau;
  Curvature_Lepton_F2H1[5][4][4] = 0.1e1 / v1 * SMConstants.C_MassTau;
  Curvature_Lepton_F2H1[5][4][5] = II / v1 * SMConstants.C_MassTau;
  Curvature_Lepton_F2H1[5][8][0] = 0.1e1 / v1 * SMConstants.C_MassTau;
  Curvature_Lepton_F2H1[5][8][1] = II / v1 * SMConstants.C_MassTau;
  Curvature_Lepton_F2H1[6][1][0] = 0.1e1 / v1 * SMConstants.C_MassElectron;
  Curvature_Lepton_F2H1[6][1][1] = II / v1 * SMConstants.C_MassElectron;
  Curvature_Lepton_F2H1[7][3][0] = 0.1e1 / v1 * SMConstants.C_MassMu;
  Curvature_Lepton_F2H1[7][3][1] = II / v1 * SMConstants.C_MassMu;
  Curvature_Lepton_F2H1[8][5][0] = 0.1e1 / v1 * SMConstants.C_MassTau;
  Curvature_Lepton_F2H1[8][5][1] = II / v1 * SMConstants.C_MassTau;
}

bool Class_Potential_CPintheDark::CalculateDebyeSimplified()
{
  return false;
  /*
   * Use this function if you calculated the Debye corrections to the Higgs mass
   * matrix and implement your formula here and return true. The vector is given
   * by DebyeHiggs[NHiggs][NHiggs]
   */
}

bool Class_Potential_CPintheDark::CalculateDebyeGaugeSimplified()
{
  /*
   * Use this function if you calculated the Debye corrections to the gauge mass
   * matrix and implement your formula here and return true. The vector is given
   * by DebyeGauge[NGauge][NGauge]
   */
  return false;
}
double
Class_Potential_CPintheDark::VTreeSimplified(const std::vector<double> &v) const
{
  double res = 0;
  if (not UseVTreeSimplified) return 0;

  double vcb, v_1, v_2, vcp, vs;

  vcb = v[2];
  v_1 = v[4];
  v_2 = v[6];
  vcp = v[7];
  vs  = v[8];

  double C22 = std::pow(vcb, 2) + std::pow(v_2, 2) + std::pow(vcp, 2);

  res += 0.5 * m11s * std::pow(v_1, 2);
  res += 0.5 * m22s * C22;
  res += 0.5 * mSs * std::pow(vs, 2);
  res += ReA * v_1 * v_2 * vs;
  res += -ImA * v_1 * vcp * vs;
  res += 1.0 / 8.0 * L1 * std::pow(v_1, 4);
  res += 1.0 / 8.0 * L2 * std::pow(C22, 2);
  res += 1.0 / 4.0 * L3 * std::pow(v_1, 2) * C22;
  res +=
      1.0 / 4.0 * L4 * std::pow(v_1, 2) * (std::pow(v_2, 2) + std::pow(vcp, 2));
  res +=
      1.0 / 4.0 * L5 * std::pow(v_1, 2) * (std::pow(v_2, 2) - std::pow(vcp, 2));
  res += 1.0 / 4.0 * L6 * std::pow(vs, 4);
  res += 1.0 / 4.0 * L7 * std::pow(v_1, 2) * std::pow(vs, 2);
  res += 1.0 / 4.0 * L8 * C22 * std::pow(vs, 2);

  return res;
}

double Class_Potential_CPintheDark::VCounterSimplified(
    const std::vector<double> &v) const
{
  double res = 0;
  if (not UseVCounterSimplified) return 0;

  double vcb, v_1, v_2, vcp, vs;

  vcb = v[2];
  v_1 = v[4];
  v_2 = v[6];
  vcp = v[7];
  vs  = v[8];

  double C22 = std::pow(vcb, 2) + std::pow(v_2, 2) + std::pow(vcp, 2);

  res += 0.5 * dm11s * std::pow(v_1, 2);
  res += 0.5 * dm22s * C22;
  res += 0.5 * dmSs * std::pow(vs, 2);
  res += dReA * v_1 * v_2 * vs;
  res += -dImA * v_1 * vcp * vs;
  res += 1.0 / 8.0 * dL1 * std::pow(v_1, 4);
  res += 1.0 / 8.0 * dL2 * std::pow(C22, 2);
  res += 1.0 / 4.0 * dL3 * std::pow(v_1, 2) * C22;
  res += 1.0 / 4.0 * dL4 * std::pow(v_1, 2) *
         (std::pow(v_2, 2) + std::pow(vcp, 2));
  res += 1.0 / 4.0 * dL5 * std::pow(v_1, 2) *
         (std::pow(v_2, 2) - std::pow(vcp, 2));
  res += 1.0 / 4.0 * dL6 * std::pow(vs, 4);
  res += 1.0 / 4.0 * dL7 * std::pow(v_1, 2) * std::pow(vs, 2);
  res += 1.0 / 4.0 * dL8 * C22 * std::pow(vs, 2);
  res += dTCB * vcb;
  res += dT1 * v_1;
  res += dT2 * v_2;
  res += dTCP * vcp;
  res += dTS * vs;
  res += -0.5 * dImL5 * std::pow(v_1, 2) * v_2 * vcp;

  return res;
}

void Class_Potential_CPintheDark::Debugging(const std::vector<double> &input,
                                            std::vector<double> &output) const
{
  (void)input;
  (void)output;
}

} // namespace Models
} // namespace BSMPT<|MERGE_RESOLUTION|>--- conflicted
+++ resolved
@@ -1290,64 +1290,6 @@
     }
   }
 
-<<<<<<< HEAD
-  // CP in the Dark interaction basis
-  // 0     1     2     3     4      5     6      7     8
-  // rho1, eta1, rho2, eta2, zeta1, psi1, zeta2, psi2, rhoS
-  int pos_rho1 = 0, pos_eta1 = 1, pos_rho2 = 2, pos_eta2 = 3,
-      pos_zeta1 = 4, pos_psi1 = 5, pos_zeta2 = 6, pos_psi2 = 7,
-      pos_rhoS = 8;
-
-  // Indices of mass eigenstates for rotation from interaction to mass basis
-  pos_Gp = -1, pos_Gm = -1, pos_Hp = -1, pos_Hm = -1, pos_HSM = -1,
-  pos_G0 = -1, pos_h1 = -1, pos_h2 = -1, pos_h3 = -1;
-
-
-  // basis = {rho1, eta1, rho2, eta2, zeta1, psi1, zeta2, psi2, rhoS}
-  // the rotation matrix is diagonal besides for the neutral dark scalars
-  for (std::size_t i = 0; i < NHiggs; i++) // mass base index i corresponds to mass vector sorted in ascending mass
-  {
-    if (std::abs(HiggsRot(i, pos_rho1)) > ZeroThreshold)
-    {
-      pos_Gp = i;
-    }
-    else if (std::abs(HiggsRot(i, pos_eta1)) > ZeroThreshold)
-    {
-      pos_Gm = i;
-    }
-    else if (std::abs(HiggsRot(i, pos_rho2)) > ZeroThreshold)
-    {
-      pos_Hp = i;
-    }
-    else if (std::abs(HiggsRot(i, pos_eta2)) > ZeroThreshold)
-    {
-      pos_Hm = i;
-    }
-    else if (std::abs(HiggsRot(i, pos_zeta1)) > ZeroThreshold)
-    {
-      pos_HSM = i;
-    }
-    else if (std::abs(HiggsRot(i, pos_psi1)) > ZeroThreshold)
-    {
-      pos_G0 = i;
-    }
-    // the neutral dark scalars mix
-    else if ((std::abs(HiggsRot(i, pos_zeta2)) + std::abs(HiggsRot(i, pos_psi2)) +
-         std::abs(HiggsRot(i, pos_rhoS))) > ZeroThreshold)
-    {
-      // use that scalars are sorted by mass
-      if (pos_h1 == -1)
-      {
-        pos_h1 = i;
-      }
-      else if (pos_h2 == -1)
-      {
-        pos_h2 = i;
-      }
-      else
-      {
-        pos_h3 = i;
-=======
   std::vector<double> HiggsMasses = HiggsMassesSquared(vevTree, 0);
   if (HiggsMasses.front() <= -ZeroThreshold)
   {
@@ -1467,7 +1409,6 @@
       {
         throw std::runtime_error("Error. Neutral submatrix mixing "
                                  "with other components.");
->>>>>>> cc0d65d7
       }
     }
     else
@@ -1477,25 +1418,16 @@
     }
   }
 
-<<<<<<< HEAD
-  // check if all position indices are set
-  if (pos_Gp == -1 or pos_Gm == -1 or pos_Hp == -1 or pos_Hm == -1 or
-      pos_HSM == -1 or pos_G0 == -1 or
-      pos_h1 == -1 or pos_h2 == -1 or pos_h3 == -1)
-=======
   // Sanity check if all position indices are set
   if (not (tpos_Gp.has_value() and tpos_Gm.has_value() and tpos_Hp.has_value()
            and tpos_Hm.has_value() and tpos_HSM.has_value()
            and tpos_G0.has_value() and tpos_h1.has_value()
            and tpos_h2.has_value() and tpos_h3.has_value())
      )
->>>>>>> cc0d65d7
   {
     throw std::runtime_error("Error. Not all position indices are set.");
   }
 
-<<<<<<< HEAD
-=======
   pos_Gp = tpos_Gp.value();
   pos_Gm = tpos_Gm.value();
   pos_Hp = tpos_Hp.value();
@@ -1506,26 +1438,12 @@
   pos_h2 = tpos_h2.value();
   pos_h3 = tpos_h3.value();
 
->>>>>>> cc0d65d7
   // check if all other elements of rotation matrix are zero
   bool zero_element = false;
   for (std::size_t i = 0; i < NHiggs; i++)
   {
     for (std::size_t j = 0; j < NHiggs; j++)
     {
-<<<<<<< HEAD
-      int ii = int(i);
-      int jj = int(j);
-      if (not((jj == pos_rho1  and ii == pos_Gp) or
-              (jj == pos_eta1  and ii == pos_Gm) or
-              (jj == pos_rho2  and ii == pos_Hp) or
-              (jj == pos_eta2  and ii == pos_Hm) or
-              (jj == pos_zeta1 and ii == pos_HSM) or
-              (jj == pos_psi1  and ii == pos_G0) or
-              (jj == pos_zeta2 and (ii == pos_h1 or ii == pos_h2 or ii == pos_h3)) or
-              (jj == pos_psi2  and (ii == pos_h1 or ii == pos_h2 or ii == pos_h3)) or
-              (jj == pos_rhoS  and (ii == pos_h1 or ii == pos_h2 or ii == pos_h3))))
-=======
       if (not((j == pos_rho1 and i == pos_Gp) or
               (j == pos_eta1 and i == pos_Gm) or
               (j == pos_rho2 and i == pos_Hp) or
@@ -1538,7 +1456,6 @@
                (i == pos_h1 or i == pos_h2 or i == pos_h3)) or
               (j == pos_rhoS and
                (i == pos_h1 or i == pos_h2 or i == pos_h3))))
->>>>>>> cc0d65d7
       {
         zero_element = true;
       }
@@ -1590,22 +1507,14 @@
   // * (3) if det R < 0: h2 -> -h2 (i.e. multiply the h2 row with -1)
 
   if (HiggsRotFixed(pos_h1, pos_zeta2) < 0)
-<<<<<<< HEAD
-    // h1 zeta2 (condition (1) above, R11 < 0)
-=======
   // h1 zeta2 (condition (1) above, R11 < 0)
->>>>>>> cc0d65d7
   {
     // if negative, flip sign of h1
     HiggsRotFixed.row(pos_h1) *= -1;
   }
 
   if (HiggsRotFixed(pos_h3, pos_rhoS) < 0)
-<<<<<<< HEAD
-    // h3 rhoS (condition (2) above, R33 < 0)
-=======
   // h3 rhoS (condition (2) above, R33 < 0)
->>>>>>> cc0d65d7
   {
     // if negative, flip sign of h3
     HiggsRotFixed.row(pos_h3) *= -1;
@@ -1626,11 +1535,7 @@
   HiggsRotFixedNeutral(2, 2) = HiggsRotFixed(pos_h3, pos_rhoS);
 
   if (HiggsRotFixedNeutral.determinant() < 0)
-<<<<<<< HEAD
-    // condition (3) above, det(R) < 0
-=======
   // condition (3) above, det(R) < 0
->>>>>>> cc0d65d7
   {
     // if negative, flip sign of h2
     HiggsRotFixed.row(pos_h2) *= -1;
@@ -1646,7 +1551,6 @@
 
   return;
 }
-<<<<<<< HEAD
 
 // mass basis triple couplings
 void Class_Potential_CPintheDark::TripleHiggsCouplings()
@@ -1666,29 +1570,7 @@
     }
   }
 
-  std::vector<double> HiggsOrder(NHiggs);
-=======
-
-// mass basis triple couplings
-void Class_Potential_CPintheDark::TripleHiggsCouplings()
-{
-  if (!SetCurvatureDone) SetCurvatureArrays();
-  if (!CalcCouplingsDone) CalculatePhysicalCouplings();
-
-  if (CalculatedTripleCopulings) return;
-  CalculatedTripleCopulings = true;
-
-  MatrixXd HiggsRot(NHiggs, NHiggs);
-  for (std::size_t i = 0; i < NHiggs; i++)
-  {
-    for (std::size_t j = 0; j < NHiggs; j++)
-    {
-      HiggsRot(i, j) = HiggsRotationMatrixEnsuredConvention[i][j];
-    }
-  }
-
   std::vector<std::size_t> HiggsOrder(NHiggs);
->>>>>>> cc0d65d7
   HiggsOrder[0] = pos_Gp;
   HiggsOrder[1] = pos_Gm;
   HiggsOrder[2] = pos_Hp;
