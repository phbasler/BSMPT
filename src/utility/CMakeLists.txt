--- conflicted
+++ resolved
@@ -4,19 +4,9 @@
 # SPDX-License-Identifier: GPL-3.0-or-later
 
 set(header_path "${BSMPT_SOURCE_DIR}/include/BSMPT/utility")
-<<<<<<< HEAD
-set(header
-    ${header_path}/utility.h ${header_path}/Logger.h
-    ${header_path}/asciiplotter.h ${header_path}/parser.h
-    ${header_path}/spline.h ${header_path}/const_velocity_spline.h
-    ${header_path}/NumericalDerivatives.h)
-set(src utility.cpp Logger.cpp asciiplotter.cpp parser.cpp spline.cpp
-        const_velocity_spline.cpp NumericalDerivatives.cpp)
-=======
 set(header ${header_path}/utility.h ${header_path}/Logger.h
-           ${header_path}/parser.h ${header_path}/const_velocity_spline.h)
-set(src utility.cpp Logger.cpp parser.cpp const_velocity_spline.cpp)
->>>>>>> dc5d0467
+           ${header_path}/parser.h ${header_path}/const_velocity_spline.h ${header_path}/NumericalDerivatives.h)
+set(src utility.cpp Logger.cpp parser.cpp const_velocity_spline.cpp NumericalDerivatives.cpp)
 add_library(Utility ${header} ${src})
 target_include_directories(Utility PUBLIC ${BSMPT_SOURCE_DIR}/include
                                           ${BSMPT_BINARY_DIR}/include)
