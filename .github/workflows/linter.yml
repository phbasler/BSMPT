name: Run all linters

on: 
  pull_request:
      branches: [ master, develop, fix/* ]
     
concurrency:
    group: ${{ github.workflow }}-${{ github.ref }} 
    cancel-in-progress: true
 
jobs:
  linter:
    runs-on: ubuntu-latest
    env:
      LocalCommit:  ${{ github.event.pull_request.head.repo.full_name == github.repository && github.actor != 'dependabot[bot]' }}
  
    steps:
      - uses: actions/checkout@v4
        with:
          fetch-depth: 0
          ref: ${{ github.head_ref }}
          token: ${{ secrets.LINTER_PAT }}
        if: env.LocalCommit == 'true'

      - uses: actions/checkout@v4
        with:
          fetch-depth: 0
          ref: ${{ github.head_ref }}
        if: env.LocalCommit != 'true'

      - run: git fetch origin $GITHUB_BASE_REF

      - name: Set Branch name
        id: branch-name
        run:
          echo "branchName=$GITHUB_BASE_REF" >> $GITHUB_OUTPUT

      - name: Format CMake files
        id: cmake-format
        uses: PuneetMatharu/cmake-format-lint-action@v1.0.4
        with:
          args: --config-files .cmake-format.py --in-place

      - name: Define base git diff args
        id: git-diff-args
        run: |
          echo "args=origin/${{steps.branch-name.outputs.branchName}}..HEAD" >> $GITHUB_OUTPUT
          
      - name: Apply clang-format on changed files
        run: |
          changedFileList=`git diff ${{steps.git-diff-args.outputs.args}} --name-only --diff-filter=d  -- '***.hpp' '***.cpp' '***.h' '***.c'`
          for file in $changedFileList; do echo "Checking file " $file; clang-format --style=file -i $file; done

      - name: Check if we have local changes
        id: check-changes
        shell: bash
        run: |
          if [[ -z $(git status --porcelain --untracked-files=no) ]]; then echo "ChangesFound=False" >> $GITHUB_OUTPUT; else echo "ChangesFound=True" >> $GITHUB_OUTPUT; fi

      - name: setup git config
        run: |
          # setup the username and email. I tend to use 'GitHub Actions Bot' with no email by default
          git config user.name "GitHub Actions Bot"
          git config user.email "<>"

      - name: Commit changes
        if: steps.check-changes.outputs.ChangesFound == 'True' && env.LocalCommit == 'true'
        run: |
          git commit -am "Automatically applied linter"
          git push

      - name: Notify that changes are required
<<<<<<< HEAD
        if: ${{ steps.check-changes.outputs.ChangesFound == 'True' && env.LocalCommit == 'true' }}
=======
        if: ${{ steps.check-changes.outputs.ChangesFound == 'True' && env.LocalCommit != 'true' }}
>>>>>>> 27bfc3ee
        run: |
          echo "Linter changes are required" >> $GITHUB_STEP_SUMMARY
          exit 1
<|MERGE_RESOLUTION|>--- conflicted
+++ resolved
@@ -70,11 +70,7 @@
           git push
 
       - name: Notify that changes are required
-<<<<<<< HEAD
-        if: ${{ steps.check-changes.outputs.ChangesFound == 'True' && env.LocalCommit == 'true' }}
-=======
         if: ${{ steps.check-changes.outputs.ChangesFound == 'True' && env.LocalCommit != 'true' }}
->>>>>>> 27bfc3ee
         run: |
           echo "Linter changes are required" >> $GITHUB_STEP_SUMMARY
           exit 1
